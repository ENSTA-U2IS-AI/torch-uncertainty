--- conflicted
+++ resolved
@@ -2,9 +2,6 @@
 from .batch_ensemble import BatchConv2d, BatchConvTranspose2d, BatchLinear
 from .bayesian import BayesConv1d, BayesConv2d, BayesConv3d, BayesLinear
 from .channel_layer_norm import ChannelLayerNorm
-<<<<<<< HEAD
-from .masksembles import MaskedConv2d, MaskedConvTranspose2d, MaskedLinear
-=======
 from .distributions import (
     CauchyConvNd,
     CauchyLinear,
@@ -18,8 +15,7 @@
     StudentTLinear,
 )
 from .filter_response_norm import FilterResponseNorm1d, FilterResponseNorm2d, FilterResponseNorm3d
-from .masksembles import MaskedConv2d, MaskedLinear
->>>>>>> 92a27745
+from .masksembles import MaskedConv2d, MaskedConvTranspose2d, MaskedLinear
 from .modules import Identity
 from .packed import (
     PackedConv1d,
