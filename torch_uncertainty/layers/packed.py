import math
from collections.abc import Callable
from typing import Any

import torch
from einops import rearrange
from torch import Tensor, nn
from torch.nn import functional as F
from torch.nn.common_types import _size_1_t, _size_2_t, _size_3_t

from .functional.packed import packed_linear, packed_multi_head_attention_forward


def check_packed_parameters_consistency(alpha: float, gamma: int, num_estimators: int) -> None:
    """Check the consistency of the parameters of the Packed-Ensembles layers.

    Args:
        alpha (int): The width multiplier of the layer.
        gamma (int): The number of groups in the ensemble.
        num_estimators (int): The number of estimators in the ensemble.
    """
    if alpha is None:
        raise ValueError("You must specify the value of the arg. `alpha`")

    if alpha <= 0:
        raise ValueError(f"Attribute `alpha` should be > 0, not {alpha}")

    if not isinstance(gamma, int):
        raise TypeError(f"Attribute `gamma` should be an int, not {type(gamma)}")
    if gamma <= 0:
        raise ValueError(f"Attribute `gamma` should be >= 1, not {gamma}")

    if num_estimators is None:
        raise ValueError("You must specify the value of the arg. `num_estimators`")
    if not isinstance(num_estimators, int):
        raise TypeError(f"Attribute `num_estimators` should be an int, not {type(num_estimators)}")
    if num_estimators <= 0:
        raise ValueError(f"Attribute `num_estimators` should be >= 1, not {num_estimators}")


class PackedLinear(nn.Module):
    def __init__(
        self,
        in_features: int,
        out_features: int,
        alpha: float,
        num_estimators: int,
        gamma: int = 1,
        bias: bool = True,
        first: bool = False,
        last: bool = False,
        implementation: str = "legacy",
        rearrange: bool = True,
        device=None,
        dtype=None,
    ) -> None:
        r"""Packed-Ensembles-style Linear layer.

        This layer computes fully-connected operation for a given number of
        estimators (:attr:`num_estimators`).

        Args:
            in_features (int): Number of input features of the linear layer.
            out_features (int): Number of channels produced by the linear layer.
            alpha (float): The width multiplier of the linear layer.
            num_estimators (int): The number of estimators grouped in the layer.
            gamma (int, optional): Defaults to ``1``.
            bias (bool, optional): It ``True``, adds a learnable bias to the
                output. Defaults to ``True``.
            first (bool, optional): Whether this is the first layer of the
                network. Defaults to ``False``.
            last (bool, optional): Whether this is the last layer of the network.
                Defaults to ``False``.
            implementation (str, optional): The implementation to use. Available implementations:

                - ``"legacy"`` (default): The legacy implementation of the linear layer.
                - ``"sparse"``: The sparse implementation of the linear layer.
                - ``"full"``: The full implementation of the linear layer.
                - ``"einsum"``: The einsum implementation of the linear layer.
            rearrange (bool, optional): Rearrange the input and outputs for
            compatibility with previous and later layers. Defaults to ``True``.
            device (torch.device, optional): The device to use for the layer's parameters. Defaults to ``None``.
            dtype (torch.dtype, optional): The dtype to use for the layer's parameters. Defaults to ``None``.

        Explanation Note:
            Increasing :attr:`alpha` will increase the number of channels of the
            ensemble, increasing its representation capacity. Increasing
            :attr:`gamma` will increase the number of groups in the network and
            therefore reduce the number of parameters.

        Note:
            Each ensemble member will only see
            :math:`\frac{\text{in_features}}{\text{num_estimators}}` features,
            so when using :attr:`gamma` you should make sure that
            :attr:`in_features` and :attr:`out_features` are both divisible by
            :attr:`n_estimators` :math:`\times`:attr:`gamma`. However, the
            number of input and output features will be changed to comply with
            this constraint.

        Note:
            The input should be of shape (`batch_size`, :attr:`in_features`, 1,
            1). The (often) necessary rearrange operation is executed by
            default.
        """
        check_packed_parameters_consistency(alpha, gamma, num_estimators)

        if implementation not in ["legacy", "sparse", "full", "einsum"]:
            raise ValueError(
                f"Unknown implementation: {implementation} for PackedLinear"
                "Available implementations are: 'legacy', 'sparse', 'full', 'einsum'"
            )

        factory_kwargs = {"device": device, "dtype": dtype}
        super().__init__()

        self.first = first
        self.num_estimators = num_estimators
        self.rearrange = rearrange
        self.implementation = implementation

        # Define the number of features of the underlying convolution
        extended_in_features = int(in_features * (1 if first else alpha))
        extended_out_features = int(out_features * (num_estimators if last else alpha))

        # Define the number of groups of the underlying convolution
        actual_groups = num_estimators * gamma if not first else 1

        # fix if not divisible by groups
        if extended_in_features % actual_groups:
            extended_in_features += num_estimators - extended_in_features % (actual_groups)
        if extended_out_features % num_estimators * gamma:
            extended_out_features += num_estimators - extended_out_features % (
                num_estimators * gamma
            )

        if self.implementation == "legacy":
            self.weight = nn.Parameter(
                torch.empty(
                    (
                        extended_out_features,
                        extended_in_features // actual_groups,
                        1,
                    ),
                    **factory_kwargs,
                )
            )
        else:
            self.weight = nn.Parameter(
                torch.empty(
                    (
                        actual_groups,
                        extended_out_features // actual_groups,
                        extended_in_features // actual_groups,
                    ),
                    **factory_kwargs,
                )
            )

        self.in_features = extended_in_features // actual_groups
        self.out_features = extended_out_features // actual_groups
        self.groups = actual_groups

        if bias:
            self.bias = nn.Parameter(torch.empty(extended_out_features, **factory_kwargs))
        else:
            self.register_parameter("bias", None)

        self.reset_parameters()

    def reset_parameters(self) -> None:
        if self.implementation == "legacy":
            nn.init.kaiming_uniform_(self.weight, a=math.sqrt(5))
        else:
            for n in range(self.groups):
                nn.init.kaiming_uniform_(self.weight[n], a=math.sqrt(5))
        if self.bias is not None:
            fan_in, _ = nn.init._calculate_fan_in_and_fan_out(self.weight[0])
            bound = 1 / math.sqrt(fan_in) if fan_in > 0 else 0
            nn.init.uniform_(self.bias, -bound, bound)

        if self.implementation == "sparse":
            self.weight = nn.Parameter(torch.block_diag(*self.weight).to_sparse())

    def _rearrange_forward(self, x: Tensor) -> Tensor:
        x = x.unsqueeze(-1)
        if not self.first:
            x = rearrange(x, "(m e) c h -> e (m c) h", m=self.num_estimators)
        x = F.conv1d(x, self.weight, self.bias, 1, 0, 1, self.groups)
        x = rearrange(x, "e (m c) h -> (m e) c h", m=self.num_estimators)
        return x.squeeze(-1)

    def forward(self, inputs: Tensor) -> Tensor:
        if self.implementation == "legacy":
            if self.rearrange:
                return self._rearrange_forward(inputs)
            return F.conv1d(inputs, self.weight, self.bias, 1, 0, 1, self.groups)
        return packed_linear(
            inputs=inputs,
            weight=self.weight,
            num_groups=self.groups,
            implementation=self.implementation,
            bias=self.bias,
        )


class PackedConv1d(nn.Module):
    def __init__(
        self,
        in_channels: int,
        out_channels: int,
        kernel_size: _size_1_t,
        alpha: int,
        num_estimators: int,
        gamma: int = 1,
        stride: _size_1_t = 1,
        padding: str | _size_1_t = 0,
        dilation: _size_1_t = 1,
        groups: int = 1,
        minimum_channels_per_group: int = 64,
        bias: bool = True,
        padding_mode: str = "zeros",
        first: bool = False,
        last: bool = False,
        device=None,
        dtype=None,
    ) -> None:
        r"""Packed-Ensembles-style Conv1d layer.

        Args:
            in_channels (int): Number of channels in the input image.
            out_channels (int): Number of channels produced by the convolution.
            kernel_size (int or tuple): Size of the convolving kernel.
            alpha (int): The channel multiplier of the convolutional layer.
            num_estimators (int): Number of estimators in the ensemble.
            gamma (int, optional): Defaults to ``1``.
            stride (int or tuple, optional): Stride of the convolution. Defaults to ``1``.
            padding (int, tuple or str, optional): Padding added to both sides of the input. Defaults to ``0``.
            dilation (int or tuple, optional): Spacing between kernel elements. Defaults to ``1``.
            groups (int, optional): Number of blocked connexions from input
            channels to output channels for each estimator. Defaults to ``1``.
            minimum_channels_per_group (int, optional): Smallest possible number of channels per group.
            bias (bool, optional): If ``True``, adds a learnable bias to the output. Defaults to ``True``.
            padding_mode (str, optional): ``'zeros'``, ``'reflect'``,``'replicate'`` or ``'circular'``. Defaults to ``'zeros'``.
            first (bool, optional): Whether this is the first layer of the network. Defaults to ``False``.
            last (bool, optional): Whether this is the last layer of the network. Defaults to ``False``.
            device (torch.device, optional): The device to use for the layer's
            parameters. Defaults to ``None``.
            dtype (torch.dtype, optional): The dtype to use for the layer's
            parameters. Defaults to ``None``.

        Explanation Note:
            Increasing :attr:`alpha` will increase the number of channels of the
            ensemble, increasing its representation capacity. Increasing
            :attr:`gamma` will increase the number of groups in the network and
            therefore reduce the number of parameters.

        Note:
            Each ensemble member will only see
            :math:`\frac{\text{in_channels}}{\text{num_estimators}}` channels,
            so when using :attr:`groups` you should make sure that
            :attr:`in_channels` and :attr:`out_channels` are both divisible by
            :attr:`num_estimators` :math:`\times`:attr:`gamma` :math:`\times`
            :attr:`groups`. However, the number of input and output channels will
            be changed to comply with this constraint.
        """
        check_packed_parameters_consistency(alpha, gamma, num_estimators)
        factory_kwargs = {"device": device, "dtype": dtype}
        super().__init__()

        self.num_estimators = num_estimators

        # Define the number of channels of the underlying convolution
        extended_in_channels = int(in_channels * (1 if first else alpha))
        extended_out_channels = int(out_channels * (num_estimators if last else alpha))

        # Define the number of groups of the underlying convolution
        actual_groups = 1 if first else gamma * groups * num_estimators

        while (
            extended_in_channels % actual_groups != 0
            or extended_in_channels // actual_groups < minimum_channels_per_group
        ) and actual_groups // (groups * num_estimators) > 1:
            gamma -= 1
            actual_groups = gamma * groups * num_estimators

        # fix if not divisible by groups
        if extended_in_channels % actual_groups:
            extended_in_channels += num_estimators - extended_in_channels % actual_groups
        if extended_out_channels % actual_groups:
            extended_out_channels += num_estimators - extended_out_channels % actual_groups

        self.conv = nn.Conv1d(
            in_channels=extended_in_channels,
            out_channels=extended_out_channels,
            kernel_size=kernel_size,
            stride=stride,
            padding=padding,
            dilation=dilation,
            groups=actual_groups,
            bias=bias,
            padding_mode=padding_mode,
            **factory_kwargs,
        )

    def forward(self, inputs: Tensor) -> Tensor:
        return self.conv(inputs)

    @property
    def weight(self) -> Tensor:
        r"""The weight of the underlying convolutional layer."""
        return self.conv.weight

    @property
    def bias(self) -> Tensor | None:
        r"""The bias of the underlying convolutional layer."""
        return self.conv.bias


class PackedConv2d(nn.Module):
    def __init__(
        self,
        in_channels: int,
        out_channels: int,
        kernel_size: _size_2_t,
        alpha: int,
        num_estimators: int,
        gamma: int = 1,
        stride: _size_2_t = 1,
        padding: str | _size_2_t = 0,
        dilation: _size_2_t = 1,
        groups: int = 1,
        minimum_channels_per_group: int = 64,
        bias: bool = True,
        padding_mode: str = "zeros",
        first: bool = False,
        last: bool = False,
        device: Any | None = None,
        dtype: Any | None = None,
    ) -> None:
        r"""Packed-Ensembles-style Conv2d layer.

        Args:
            in_channels (int): Number of channels in the input image.
            out_channels (int): Number of channels produced by the convolution.
            kernel_size (int or tuple): Size of the convolving kernel.
            alpha (int): The channel multiplier of the convolutional layer.
            num_estimators (int): Number of estimators in the ensemble.
            gamma (int, optional): Defaults to ``1``.
            stride (int or tuple, optional): Stride of the convolution. Defaults to ``1``.
            padding (int, tuple or str, optional): Padding added to all four sides of the input. Defaults to ``0``.
            dilation (int or tuple, optional): Spacing between kernel elements. Defaults to ``1``.
<<<<<<< HEAD
            groups (int, optional): Number of blocked connexions from input channels to output channels for each estimator. Defaults to ``1``.
            minimum_channels_per_group (int, optional): Smallest possible number of channels per group.
            bias (bool, optional): If ``True``, adds a learnable bias to the output. Defaults to ``True``.
            padding_mode (str, optional): ``'zeros'``, ``'reflect'``,``'replicate'`` or ``'circular'``. Defaults to ``'zeros'``.
=======
            groups (int, optional): Number of blocked connexions from input channels to output channels for each
                estimator. Defaults to ``1``.
            minimum_channels_per_group (int, optional): Smallest possible number of channels per group.
            bias (bool, optional): If ``True``, adds a learnable bias to the output. Defaults to ``True``.
            padding_mode (str, optional): ``'zeros'``, ``'reflect'``,``'replicate'`` or ``'circular'``. Defaults
                to ``'zeros'``.
>>>>>>> 1871311b
            first (bool, optional): Whether this is the first layer of the network. Defaults to ``False``.
            last (bool, optional): Whether this is the last layer of the network. Defaults to ``False``.
            device (torch.device, optional): The device to use for the layer's parameters. Defaults to ``None``.
            dtype (torch.dtype, optional): The dtype to use for the layer's parameters. Defaults to ``None``.

        Explanation Note:
            Increasing :attr:`alpha` will increase the number of channels of the
            ensemble, increasing its representation capacity. Increasing
            :attr:`gamma` will increase the number of groups in the network and
            therefore reduce the number of parameters.

        Note:
            Each ensemble member will only see
            :math:`\frac{\text{in_channels}}{\text{num_estimators}}` channels,
            so when using :attr:`groups` you should make sure that
            :attr:`in_channels` and :attr:`out_channels` are both divisible by
            :attr:`num_estimators` :math:`\times`:attr:`gamma` :math:`\times`
            :attr:`groups`. However, the number of input and output channels will
            be changed to comply with this constraint.
        """
        check_packed_parameters_consistency(alpha, gamma, num_estimators)
        factory_kwargs = {"device": device, "dtype": dtype}
        super().__init__()

        self.num_estimators = num_estimators

        # Define the number of channels of the underlying convolution
        extended_in_channels = int(in_channels * (1 if first else alpha))
        extended_out_channels = int(out_channels * (num_estimators if last else alpha))

        # Define the number of groups of the underlying convolution
        actual_groups = 1 if first else gamma * groups * num_estimators

        while (
            extended_in_channels % actual_groups != 0
            or extended_in_channels // actual_groups < minimum_channels_per_group
        ) and actual_groups // (groups * num_estimators) > 1:
            gamma -= 1
            actual_groups = gamma * groups * num_estimators

        # fix if not divisible by groups
        if extended_in_channels % actual_groups:
            extended_in_channels += num_estimators - extended_in_channels % actual_groups
        if extended_out_channels % actual_groups:
            extended_out_channels += num_estimators - extended_out_channels % actual_groups

        self.conv = nn.Conv2d(
            in_channels=extended_in_channels,
            out_channels=extended_out_channels,
            kernel_size=kernel_size,
            stride=stride,
            padding=padding,
            dilation=dilation,
            groups=actual_groups,
            bias=bias,
            padding_mode=padding_mode,
            **factory_kwargs,
        )

    def forward(self, inputs: Tensor) -> Tensor:
        return self.conv(inputs)

    @property
    def weight(self) -> Tensor:
        r"""The weight of the underlying convolutional layer."""
        return self.conv.weight

    @property
    def bias(self) -> Tensor | None:
        r"""The bias of the underlying convolutional layer."""
        return self.conv.bias


class PackedConv3d(nn.Module):
    def __init__(
        self,
        in_channels: int,
        out_channels: int,
        kernel_size: _size_3_t,
        alpha: int,
        num_estimators: int,
        gamma: int = 1,
        stride: _size_3_t = 1,
        padding: str | _size_3_t = 0,
        dilation: _size_3_t = 1,
        groups: int = 1,
        minimum_channels_per_group: int = 64,
        bias: bool = True,
        padding_mode: str = "zeros",
        first: bool = False,
        last: bool = False,
        device: Any | None = None,
        dtype: Any | None = None,
    ) -> None:
        r"""Packed-Ensembles-style Conv3d layer.

        Args:
            in_channels (int): Number of channels in the input image.
            out_channels (int): Number of channels produced by the convolution.
            kernel_size (int or tuple): Size of the convolving kernel.
            alpha (int): The channel multiplier of the convolutional layer.
            num_estimators (int): Number of estimators in the ensemble.
            gamma (int, optional): Defaults to ``1``.
            stride (int or tuple, optional): Stride of the convolution. Defaults to ``1``.
            padding (int, tuple or str, optional): Padding added to all six sides of the input. Defaults to ``0``.
            dilation (int or tuple, optional): Spacing between kernel elements. Defaults to ``1``.
            groups (int, optional): Number of blocked connexions from input
            channels to output channels for each estimator. Defaults to ``1``.
            minimum_channels_per_group (int, optional): Smallest possible number of channels per group.
            bias (bool, optional): If ``True``, adds a learnable bias to the output. Defaults to ``True``.
            padding_mode (str, optional): ``'zeros'``, ``'reflect'``,``'replicate'`` or ``'circular'``. Defaults to ``'zeros'``.
            first (bool, optional): Whether this is the first layer of the network. Defaults to ``False``.
            last (bool, optional): Whether this is the last layer of the network. Defaults to ``False``.
            device (torch.device, optional): The device to use for the layer's parameters. Defaults to ``None``.
            dtype (torch.dtype, optional): The dtype to use for the layer's parameters. Defaults to ``None``.

        Explanation Note:
            Increasing :attr:`alpha` will increase the number of channels of the
            ensemble, increasing its representation capacity. Increasing
            :attr:`gamma` will increase the number of groups in the network and
            therefore reduce the number of parameters.

        Note:
            Each ensemble member will only see
            :math:`\frac{\text{in_channels}}{\text{num_estimators}}` channels,
            so when using :attr:`groups` you should make sure that
            :attr:`in_channels` and :attr:`out_channels` are both divisible by
            :attr:`num_estimators` :math:`\times`:attr:`gamma` :math:`\times`
            :attr:`groups`. However, the number of input and output channels will
            be changed to comply with this constraint.
        """
        factory_kwargs = {"device": device, "dtype": dtype}
        super().__init__()
        check_packed_parameters_consistency(alpha, gamma, num_estimators)

        self.num_estimators = num_estimators

        # Define the number of channels of the underlying convolution
        extended_in_channels = int(in_channels * (1 if first else alpha))
        extended_out_channels = int(out_channels * (num_estimators if last else alpha))

        # Define the number of groups of the underlying convolution
        actual_groups = 1 if first else gamma * groups * num_estimators

        while (
            extended_in_channels % actual_groups != 0
            or extended_in_channels // actual_groups < minimum_channels_per_group
        ) and actual_groups // (groups * num_estimators) > 1:
            gamma -= 1
            actual_groups = gamma * groups * num_estimators

        # fix if not divisible by groups
        if extended_in_channels % actual_groups:
            extended_in_channels += num_estimators - extended_in_channels % actual_groups
        if extended_out_channels % actual_groups:
            extended_out_channels += num_estimators - extended_out_channels % actual_groups

        self.conv = nn.Conv3d(
            in_channels=extended_in_channels,
            out_channels=extended_out_channels,
            kernel_size=kernel_size,
            stride=stride,
            padding=padding,
            dilation=dilation,
            groups=actual_groups,
            bias=bias,
            padding_mode=padding_mode,
            **factory_kwargs,
        )

    def forward(self, inputs: Tensor) -> Tensor:
        return self.conv(inputs)

    @property
    def weight(self) -> Tensor:
        r"""The weight of the underlying convolutional layer."""
        return self.conv.weight

    @property
    def bias(self) -> Tensor | None:
        r"""The bias of the underlying convolutional layer."""
        return self.conv.bias


class PackedLayerNorm(nn.GroupNorm):
    def __init__(
        self,
        embed_dim: int,
        num_estimators: int,
        alpha: float,
        eps: float = 1e-5,
        affine: bool = True,
        device=None,
        dtype=None,
    ) -> None:
        """Packed-Ensembles-style LayerNorm layer.

        Args:
            embed_dim (int): the number of features in the input tensor.
            num_estimators (int): the number of estimators in the ensemble.
            alpha (float): the width multiplier of the layer.
            eps (float, optional): a value added to the denominator for numerical stability. Defaults to 1e-5.
            affine (bool, optional): a boolean value that when set to ``True``, this module has learnable per_channel affine parameters initialized to ones (for weights) and zeros (for biases). Defaults to ``True``.
            device (torch.device, optional): The device to use for the layer's parameters. Defaults to ``None``.
            dtype (torch.dtype, optional): The dtype to use for the layer's parameters. Defaults to ``None``.

        Shape:
            - Input: :math:`(N, *)` where :math:`*` means any number of additional dimensions.
            - Output: :math:`(N, *)` (same shape as input)
        """
        super().__init__(
            num_groups=num_estimators,
            num_channels=int(embed_dim * alpha),
            eps=eps,
            affine=affine,
            device=device,
            dtype=dtype,
        )

    def forward(self, inputs: Tensor) -> Tensor:
        x = rearrange(inputs, "b ... h -> b h ...")
        x = F.group_norm(
            x,
            self.num_groups,
            self.weight,
            self.bias,
            self.eps,
        )
        return rearrange(x, "b h ... -> b ... h")


class PackedMultiheadAttention(nn.Module):
    __constants__ = ["batch_first"]
    bias_k: Tensor | None
    bias_v: Tensor | None

    def __init__(
        self,
        embed_dim: int,
        num_heads: int,
        alpha: float,
        num_estimators: int,
        gamma: int = 1,
        dropout=0.0,
        bias=True,
        add_bias_kv=False,
        add_zero_attn=False,
        kdim: int | None = None,
        vdim: int | None = None,
        batch_first=False,
        first=False,
        last=False,
        device=None,
        dtype=None,
    ) -> None:
        r"""Packed-Ensembles-style MultiheadAttention layer.

        Args:
            embed_dim (int): Size of the embedding dimension.
            num_heads (int): Number of parallel attention heads.
            alpha (float): The width multiplier of the embedding dimension.
            num_estimators (int): The number of estimators packed in the layer.
            gamma (int, optional): Defaults to ``1``.
            dropout (float, optional): Dropout probability on ``attn_output_weights``. Defaults to ``0.0``
                (no dropout).
            bias (bool, optional): Ì specified, adds bias to input / output projection layers.
                Defaults to ``True``.
            add_bias_kv (bool, optional): If specified, adds bias to the key and value sequences at
                ``dim=0``. Defaults to ``False``.
            add_zero_attn (bool, optional): If specified, adds a new batch of zeros to the key and
                value sequences at ``dim=1``. Defaults to ``False``.
            kdim (int | None, optional): Total number of features for keys. Defaults to ``None``
                (uses ``kdim=embed_dim``).
            vdim (int | None, optional): Total number of features for values. Defaults to ``None``
                (uses ``vdim=embed_dim``).
            batch_first (bool, optional): If ``True``, then the input and output tensors are provided
                as (batch, seq, feature). Defaults to ``False`` (seq, batch, feature).
            first (bool, optional): Whether this is the first layer of the network. Defaults to
                ``False``.
            last (bool, optional): Whether this is the last layer of the network. Defaults to
                ``False``.
            device (torch.device, optional): The device to use for the layer's parameters. Defaults
                to ``None``.
            dtype (torch.dtype, optional): The dtype to use for the layer's parameters. Defaults to
                ``None``.

        Reference:
            - `Attention Is All You Need <https://arxiv.org/abs/1706.03762>`_: Original Multihead Attention formulation.
            - `Hierarchical Light Tranformer Ensembles for Multimodal Trajectory Forecasting <https://arxiv.org/abs/2403.17678>`_
              : Packed-Ensembles-style Multihead Attention formulation.
        """
        factory_kwargs = {"device": device, "dtype": dtype}
        super().__init__()

        self.kdim = kdim if kdim is not None else embed_dim
        self.vdim = vdim if vdim is not None else embed_dim
        self._qkv_same_embed_dim = self.kdim == embed_dim and self.vdim == embed_dim

        self.embed_dim = int(embed_dim * alpha)

        augmentation = 1 if first else alpha
        in_embed_dim = int(embed_dim * augmentation)
        self.kdim = int(self.kdim * augmentation)
        self.vdim = int(self.vdim * augmentation)

        self.num_groups = 1 if first else num_estimators * gamma

        self.num_heads = num_heads * self.num_groups
        self.dropout = dropout
        self.batch_first = batch_first
        self.head_dim = self.embed_dim // self.num_heads
        assert self.head_dim * self.num_heads == self.embed_dim, (
            "embed_dim must be divisible by num_heads"
        )

        self.num_estimators = num_estimators
        self.alpha = alpha
        self.gamma = gamma

        if not self._qkv_same_embed_dim:
            self.q_proj_weight = nn.Parameter(
                torch.empty(
                    (
                        self.num_groups,
                        self.embed_dim // self.num_groups,
                        in_embed_dim // self.num_groups,
                    ),
                    **factory_kwargs,
                )
            )
            self.k_proj_weight = nn.Parameter(
                torch.empty(
                    (
                        self.num_groups,
                        self.embed_dim // self.num_groups,
                        self.kdim // self.num_groups,
                    ),
                    **factory_kwargs,
                )
            )
            self.v_proj_weight = nn.Parameter(
                torch.empty(
                    (
                        self.num_groups,
                        self.embed_dim // self.num_groups,
                        self.vdim // self.num_groups,
                    ),
                    **factory_kwargs,
                )
            )
            self.register_parameter("in_proj_weight", None)
        else:
            self.in_proj_weight = nn.Parameter(
                torch.empty(
                    (
                        self.num_groups,
                        3 * self.embed_dim // self.num_groups,
                        in_embed_dim // self.num_groups,
                    ),
                    **factory_kwargs,
                )
            )
            self.register_parameter("q_proj_weight", None)
            self.register_parameter("k_proj_weight", None)
            self.register_parameter("v_proj_weight", None)

        if bias:
            self.in_proj_bias = nn.Parameter(torch.empty(3 * self.embed_dim, **factory_kwargs))
        else:
            self.register_parameter("in_proj_bias", None)

        if add_bias_kv:
            self.bias_k = nn.Parameter(torch.empty((1, 1, self.embed_dim), **factory_kwargs))
            self.bias_v = nn.Parameter(torch.empty((1, 1, self.embed_dim), **factory_kwargs))
        else:
            self.bias_k = self.bias_v = None

        self.out_proj = PackedLinear(
            in_features=embed_dim,
            out_features=embed_dim,
            alpha=alpha,
            num_estimators=num_estimators,
            gamma=gamma,
            implementation="einsum",
            bias=bias,
            first=False,
            last=last,
            **factory_kwargs,
        )

        self.add_zero_attn = add_zero_attn

        self._reset_parameters()

    def _reset_parameters(self) -> None:
        if self._qkv_same_embed_dim:
            for i in range(self.in_proj_weight.size(0)):
                nn.init.xavier_uniform_(self.in_proj_weight[i])
        else:
            for i in range(self.q_proj_weight.size(0)):
                nn.init.xavier_uniform_(self.q_proj_weight[i])
                nn.init.xavier_uniform_(self.k_proj_weight[i])
                nn.init.xavier_uniform_(self.v_proj_weight[i])

        if self.in_proj_bias is not None:
            nn.init.constant_(self.in_proj_bias, 0.0)
            nn.init.constant_(self.out_proj.bias, 0.0)

    def forward(
        self,
        query: Tensor,
        key: Tensor,
        value: Tensor,
        key_padding_mask: Tensor | None = None,
        need_weights: bool = False,
        attn_mask: Tensor | None = None,
        average_attn_weights: bool = True,
        is_causal: bool = False,
    ) -> tuple[Tensor, None]:
        r"""Computes attention outputs given query, key, and value tensors.

        Args:
            query (Tensor): Query embeddings of shape :math:`(L, E_q)` for unbatched input,
                :math:`(L, B, E_q)` when ``batch_first=False`` or :math:`(B, L, E_q)` when
                ``batch_first=True``, where :math:`L` is the target sequence length, :math:`B` is
                the batch size, and :math:`E_q` is the query embedding dimension ``embed_dim``.
            key (Tensor): Key embeddingd of shape :math:`(S, E_k)` for unbatched input,
                :math:`(S, B, E_k)` when ``batch_first=False`` or :math:`(B, S, E_k)` when
                ``batch_first=True``, where :math:`S` is the source sequence length, :math:`B` is
                the batch size and :math:`E_k` is the key embedding dimension ``kdim``.
            value (Tensor): Value embeddings of shape :math:`(S, E_v)` for unbatched input,
                :math:`(S, B, E_v)` when ``batch_first=False`` or :math:`(B, S, E_v)` when
                ``batch_first=True``, where :math:`S` is the source sequence length, :math:`B` is
                the batch size and :math:`E_v` is the value embedding dimension ``vdim``.
            key_padding_mask (Tensor | None, optional): If specified, a mask of shape
                :math:`(B, S)` indicating which elements within ``key`` to ignore for the purpose
                of attention (i.e. treat as "padding"). For unbatched `query`, shape should be
                :math:`(S)`. Binary and float masks are supported. For a binary mask, a ``True``
                value indicates that the corresponding ``key`` value will be ignored for the
                purpose of attention. For a float mask, it will be directly added to the
                corresponding ``key`` value. Defaults to ``None``.
            need_weights (bool, optional): If specified, returns ``attn_output_weights`` in
                addition to ``attn_outputs``. Set ``need_weights=False`` to use the optimized
                ``scale_dot_product_attention`` and achieve the best performance for MHA.
                Defaults to ``False``.
            attn_mask (Tensor | None, optional): If specified, a 2D or 3D mask preventing attention
                to certain positions. Must be of shape :math:`(L,S)` or
                :math:`(B \times \text{num_heads}, L, S)`, where :math:`B` is the batch size, :math:`L`
                is the target sequence length, and :math:`S` is the source sequence length. A 2D mask
                will be broadcasted across the batch while a 3D mask allows for a different mask for
                each entry in the batch. Binary and float masks are supported. For a binary mask, a
                ``True`` value indicates that the corresponding position is not allowed to attend to.
                For a float mask, the mask values will be added to the attention weight. If both
                ``attn_mask`` and ``key_padding_mask`` are provided, their types should match.
                Defaults to ``None``.
            average_attn_weights (bool, optional): If ``True``, indicates that the returned
                ``attn_weights`` should be averaged across heads. Otherwise, ``attn_weights`` are
                provided separately per head. Note that this flag only has an effect when
                ``need_weights=True``. Defaults to ``True``.
            is_causal (bool, optional): _description_. Defaults to ``False``.

        Warning:
            ``need_weights=True`` and therefore ``average_attn_weights`` are not supported yet thus
            have no effect.

        Returns:
            tuple[Tensor, None]:
                - *attn_output* (Tensor): The output tensor of shape :math:`(L, E_q)`, :math:`(L, B, E_q)`
                  or :math:`(B, L, E_q)` where :math:`L` is the target sequence length, :math:`B` is
                  the batch size, and :math:`E_q` is the embedding dimension ``embed_dim``.
                - *attn_output_weights* (None): Always ``None`` has we do not support
                  ``need_weights=True`` yet.
        """
        is_batched = query.dim() == 3

        key_padding_mask = F._canonical_mask(
            mask=key_padding_mask,
            mask_name="key_padding_mask",
            other_type=F._none_or_dtype(attn_mask),
            other_name="attn_mask",
            target_type=query.dtype,
        )

        attn_mask = F._canonical_mask(
            mask=attn_mask,
            mask_name="attn_mask",
            other_type=None,
            other_name="",
            target_type=query.dtype,
            check_other=False,
        )

        if self.batch_first and is_batched:
            # make sure that the transpose op does not affect the "is" property
            if key is value:
                if query is key:
                    query = key = value = query.transpose(1, 0)
                else:
                    query, key = (x.transpose(1, 0) for x in (query, key))
                    value = key
            else:
                query, key, value = (x.transpose(1, 0) for x in (query, key, value))

        if not self._qkv_same_embed_dim:
            (
                attn_output,
                _,
            ) = packed_multi_head_attention_forward(
                query,
                key,
                value,
                self.embed_dim,
                self.num_heads,
                self.num_groups,
                self.in_proj_weight,
                self.in_proj_bias,
                self.bias_k,
                self.bias_v,
                self.add_zero_attn,
                self.dropout,
                self.out_proj.weight,
                self.out_proj.bias,
                training=self.training,
                key_padding_mask=key_padding_mask,
                need_weights=need_weights,
                attn_mask=attn_mask,
                use_separate_proj_weight=True,
                q_proj_weight=self.q_proj_weight,
                k_proj_weight=self.k_proj_weight,
                v_proj_weight=self.v_proj_weight,
                average_attn_weights=average_attn_weights,
                is_causal=is_causal,
            )
        else:
            (
                attn_output,
                _,
            ) = packed_multi_head_attention_forward(
                query,
                key,
                value,
                self.embed_dim,
                self.num_heads,
                self.num_groups,
                self.in_proj_weight,
                self.in_proj_bias,
                self.bias_k,
                self.bias_v,
                self.add_zero_attn,
                self.dropout,
                self.out_proj.weight,
                self.out_proj.bias,
                training=self.training,
                key_padding_mask=key_padding_mask,
                need_weights=need_weights,
                attn_mask=attn_mask,
                average_attn_weights=average_attn_weights,
                is_causal=is_causal,
            )
        if self.batch_first and is_batched:
            return attn_output.transpose(1, 0), None
        return attn_output, None


class PackedTransformerEncoderLayer(nn.Module):
    __constants__ = ["batch_first", "norm_first"]

    def __init__(
        self,
        d_model: int,
        nhead: int,
        alpha: float,
        num_estimators: int,
        gamma: int = 1,
        dim_feedforward: int = 2048,
        dropout: float = 0.1,
        activation: Callable[[Tensor], Tensor] = F.relu,
        layer_norm_eps: float = 1e-5,
        bias: bool = True,
        batch_first: bool = False,
        norm_first: bool = False,
        first: bool = False,
        last: bool = False,
        device=None,
        dtype=None,
    ) -> None:
        r"""Packed-Ensembles-style TransformerEncoderLayer (made up of self-attention followed by a
        feedforward network).

        Args:
            d_model (int): the number of expected features in the input.
            nhead (int): the number of heads in the multiheadattention models.
            alpha (float): the width multiplier of the layer.
            num_estimators (int): the number of estimators packed in the layer.
            gamma (int, optional): Defaults to ``1``.
            dim_feedforward (int, optional): the dimension of the feedforward network model. Defaults
                to ``2048``.
            dropout (float, optional): the dropout value. Defaults to ``0.1``.
            activation (Callable[[Tensor], Tensor], optional): the activation function of the
                intermediate layer, that is a unary callable. Defaults to ``F.relu``.
            layer_norm_eps (float, optional): the eps value in layer normalization components. Defaults
                to ``1e-5``.
            bias (bool, optional): If ``False``, ``Linear`` and ``LayerNorm`` layers will not learn an
                additive bias. Defaults to ``True``.
            batch_first (bool, optional): If ``True``, then the input and output tensors are provided
                as :math:`(\text{batch}, \text{seq}, \text{d_model})`. Defaults to ``False``
                :math:`(\text{seq}, \text{batch}, \text{d_model})`.
            norm_first (bool, optional): If ``True``, the layer norm is done prior to attention and
                feedforward operations, respectively. Otherwise, it is done after. Defaults to
                ``False``.
            first (bool, optional): Whether this is the first layer of the network. Defaults to
                ``False``.
            last (bool, optional): Whether this is the last layer of the network. Defaults to
                ``False``.
            device (torch.device, optional): The device to use for the layer's parameters. Defaults
                to ``None``.
            dtype (torch.dtype, optional): The dtype to use for the layer's parameters. Defaults to
                ``None``.

        Reference:
            - `Attention Is All You Need <https://arxiv.org/abs/1706.03762>`_: Original Multihead Attention formulation.
            - `Hierarchical Light Tranformer Ensembles for Multimodal Trajectory Forecasting <https://arxiv.org/abs/2403.17678>`_
              : Packed-Ensembles-style Multihead Attention formulation.
        """
        factory_kwargs = {"device": device, "dtype": dtype}
        super().__init__()

        self.self_attn = PackedMultiheadAttention(
            embed_dim=d_model,
            num_heads=nhead,
            alpha=alpha,
            num_estimators=num_estimators,
            bias=bias,
            gamma=gamma,
            dropout=dropout,
            batch_first=batch_first,
            first=first,
            **factory_kwargs,
        )

        self.linear1 = PackedLinear(
            in_features=d_model,
            out_features=dim_feedforward,
            alpha=alpha,
            num_estimators=num_estimators,
            gamma=gamma,
            implementation="einsum",
            bias=bias,
            **factory_kwargs,
        )
        self.dropout = nn.Dropout(dropout)
        self.linear2 = PackedLinear(
            in_features=dim_feedforward,
            out_features=d_model,
            alpha=alpha,
            num_estimators=num_estimators,
            gamma=gamma,
            implementation="einsum",
            last=last,
            bias=bias,
            **factory_kwargs,
        )

        self.norm_first = norm_first
        if self.norm_first and first:
            self.norm1 = nn.LayerNorm(d_model, eps=layer_norm_eps)
        else:
            self.norm1 = PackedLayerNorm(
                embed_dim=d_model,
                num_estimators=num_estimators,
                alpha=alpha,
                eps=layer_norm_eps,
                **factory_kwargs,
            )

        if not self.norm_first and last:
            self.norm2 = PackedLayerNorm(
                embed_dim=d_model,
                num_estimators=num_estimators,
                alpha=alpha,
                eps=layer_norm_eps,
                **factory_kwargs,
            )
        else:
            self.norm2 = PackedLayerNorm(
                embed_dim=d_model,
                num_estimators=num_estimators,
                alpha=alpha,
                eps=layer_norm_eps,
                **factory_kwargs,
            )

        self.dropout1 = nn.Dropout(dropout)
        self.dropout2 = nn.Dropout(dropout)

        if activation is F.relu or isinstance(activation, torch.nn.ReLU):
            self.activation_relu_or_gelu = 1
        elif activation is F.gelu or isinstance(activation, torch.nn.GELU):
            self.activation_relu_or_gelu = 2
        else:
            self.activation_relu_or_gelu = 0
        self.activation = activation

    def forward(
        self,
        src: Tensor,
        src_mask: Tensor | None = None,
        src_key_padding_mask: Tensor | None = None,
        is_causal: bool = False,
    ) -> Tensor:
        r"""Pass the input through the encoder layer.

        Args:
            src (Tensor): The sequence to the encoder layer. Shape: :math:`(B, L, E)` or
                :math:`(L, B, E)`.
            src_mask (Tensor | None, optional): The mask for the ``src`` sequence. Defaults to ``None``.
            src_key_padding_mask (Tensor | None, optional): The mask for the ``src`` keys per
                batch. Defaults to ``None``.
            is_causal (bool, optional): If specified, applies a causal mask as ``src_mask``.
                Defaults to ``False``. Warning: ``is_causal`` provides a hint the ``src_mask`` is
                a causal mask. Providing incorrect hints can result in incorrect execution,
                including forward and backward compatibility.

        Returns:
            Tensor: The output of the encoder layer. Shape: :math:`(B, L, E)` or :math:`(L, B, E)`.
        """
        src_key_padding_mask = F._canonical_mask(
            mask=src_key_padding_mask,
            mask_name="src_key_padding_mask",
            other_type=F._none_or_dtype(src_mask),
            other_name="src_mask",
            target_type=src.dtype,
        )

        src_mask = F._canonical_mask(
            mask=src_mask,
            mask_name="src_mask",
            other_type=None,
            other_name="",
            target_type=src.dtype,
            check_other=False,
        )

        x = src
        if self.norm_first:
            x = x + self._sa_block(
                self.norm1(x),
                src_mask,
                src_key_padding_mask,
                is_causal=is_causal,
            )
            x = x + self._ff_block(self.norm2(x))
        else:
            x = self.norm1(
                x + self._sa_block(x, src_mask, src_key_padding_mask, is_causal=is_causal)
            )
            x = self.norm2(x + self._ff_block(x))

        return x

    # self-attention block
    def _sa_block(
        self,
        x: Tensor,
        attn_mask: Tensor | None,
        key_padding_mask: Tensor | None,
        is_causal: bool = False,
    ) -> Tensor:
        x = self.self_attn(
            x,
            x,
            x,
            attn_mask=attn_mask,
            key_padding_mask=key_padding_mask,
            is_causal=is_causal,
        )[0]
        return self.dropout1(x)

    # feed-forward block
    def _ff_block(self, x: Tensor) -> Tensor:
        x = self.linear2(self.dropout(self.activation(self.linear1(x))))
        return self.dropout2(x)


class PackedTransformerDecoderLayer(nn.Module):
    __constants__ = ["batch_first", "norm_first"]

    def __init__(
        self,
        d_model: int,
        nhead: int,
        alpha: int,
        num_estimators: int,
        gamma: int = 1,
        dim_feedforward: int = 2048,
        dropout: float = 0.1,
        activation: Callable[[Tensor], Tensor] = F.relu,
        layer_norm_eps: float = 1e-5,
        batch_first: bool = False,
        norm_first: bool = False,
        first: bool = False,
        last: bool = False,
        bias: bool = True,
        device=None,
        dtype=None,
    ) -> None:
        r"""Packed-Ensembles-style TransformerDecoderLayer (made up of self-attention, multi-head
        attention, and feedforward network).

        Args:
            d_model (int): the number of expected features in the input.
            nhead (int): the number of heads in the multiheadattention models.
            alpha (float): the width multiplier of the layer.
            num_estimators (int): the number of estimators packed in the layer.
            gamma (int, optional): Defaults to ``1``.
            dim_feedforward (int, optional): the dimension of the feedforward network model. Defaults
                to ``2048``.
            dropout (float, optional): the dropout value. Defaults to ``0.1``.
            activation (Callable[[Tensor], Tensor], optional): the activation function of the
                intermediate layer, that is a unary callable. Defaults to ``F.relu``.
            layer_norm_eps (float, optional): the eps value in layer normalization components. Defaults
                to ``1e-5``.
            bias (bool, optional): If ``False``, ``Linear`` and ``LayerNorm`` layers will not learn an
                additive bias. Defaults to ``True``.
            batch_first (bool, optional): If ``True``, then the input and output tensors are provided
                as :math:`(\text{batch}, \text{seq}, \text{d_model})`. Defaults to ``False``
                :math:`(\text{seq}, \text{batch}, \text{d_model})`.
            norm_first (bool, optional): If ``True``, the layer norm is done prior to attention and
                feedforward operations, respectively. Otherwise, it is done after. Defaults to
                ``False``.
            first (bool, optional): Whether this is the first layer of the network. Defaults to
                ``False``.
            last (bool, optional): Whether this is the last layer of the network. Defaults to
                ``False``.
            device (torch.device, optional): The device to use for the layer's parameters. Defaults
                to ``None``.
            dtype (torch.dtype, optional): The dtype to use for the layer's parameters. Defaults to
                ``None``.

        Reference:
            - `Attention Is All You Need <https://arxiv.org/abs/1706.03762>`_: Original Multihead Attention formulation.
            - `Hierarchical Light Tranformer Ensembles for Multimodal Trajectory Forecasting <https://arxiv.org/abs/2403.17678>`_
              : Packed-Ensembles-style Multihead Attention formulation.
        """
        factory_kwargs = {"device": device, "dtype": dtype}
        super().__init__()

        self.self_attn = PackedMultiheadAttention(
            embed_dim=d_model,
            num_heads=nhead,
            alpha=alpha,
            num_estimators=num_estimators,
            gamma=gamma,
            dropout=dropout,
            bias=bias,
            batch_first=batch_first,
            first=first,
            **factory_kwargs,
        )

        self.multihead_attn = PackedMultiheadAttention(
            embed_dim=d_model,
            num_heads=nhead,
            alpha=alpha,
            num_estimators=num_estimators,
            gamma=gamma,
            dropout=dropout,
            bias=bias,
            batch_first=batch_first,
            **factory_kwargs,
        )

        self.linear1 = PackedLinear(
            in_features=d_model,
            out_features=dim_feedforward,
            alpha=alpha,
            num_estimators=num_estimators,
            gamma=gamma,
            implementation="einsum",
            bias=bias,
            **factory_kwargs,
        )
        self.dropout = nn.Dropout(dropout)
        self.linear2 = PackedLinear(
            in_features=dim_feedforward,
            out_features=d_model,
            alpha=alpha,
            num_estimators=num_estimators,
            gamma=gamma,
            implementation="einsum",
            bias=bias,
            last=last,
            **factory_kwargs,
        )

        self.norm_first = norm_first
        if self.norm_first and first:
            self.norm1 = nn.LayerNorm(d_model, eps=layer_norm_eps)
        else:
            self.norm1 = PackedLayerNorm(
                embed_dim=d_model,
                num_estimators=num_estimators,
                alpha=alpha,
                eps=layer_norm_eps,
                **factory_kwargs,
            )

        self.norm2 = PackedLayerNorm(
            embed_dim=d_model,
            num_estimators=num_estimators,
            alpha=alpha,
            eps=layer_norm_eps,
            **factory_kwargs,
        )

        if not self.norm_first and last:
            self.norm3 = PackedLayerNorm(
                embed_dim=d_model,
                num_estimators=num_estimators,
                alpha=num_estimators,
                eps=layer_norm_eps,
                **factory_kwargs,
            )
        else:
            self.norm3 = PackedLayerNorm(
                embed_dim=d_model,
                num_estimators=num_estimators,
                alpha=alpha,
                eps=layer_norm_eps,
                **factory_kwargs,
            )

        self.dropout1 = nn.Dropout(dropout)
        self.dropout2 = nn.Dropout(dropout)
        self.dropout3 = nn.Dropout(dropout)

        if activation is F.relu or isinstance(activation, torch.nn.ReLU):
            self.activation_relu_or_gelu = 1
        elif activation is F.gelu or isinstance(activation, torch.nn.GELU):
            self.activation_relu_or_gelu = 2
        else:
            self.activation_relu_or_gelu = 0
        self.activation = activation

    def forward(
        self,
        tgt: Tensor,
        memory: Tensor,
        tgt_mask: Tensor | None = None,
        memory_mask: Tensor | None = None,
        tgt_key_padding_mask: Tensor | None = None,
        memory_key_padding_mask: Tensor | None = None,
        tgt_is_causal: bool = False,
        memory_is_causal: bool = False,
    ) -> Tensor:
        r"""Pass the input (and mask) through the decoder layer.

        Args:
            tgt (Tensor): The sequence to the decoder layer. Shape: :math:`(B, L, E)` or
                :math:`(L, B, E)`.
            memory (Tensor): The sequence from the last layer of the encoder. Shape:
                :math:`(B, S, E)` or :math:`(S, B, E)`.
            tgt_mask (Tensor | None, optional): The mask for the ``tgt`` sequence. Defaults to
                ``None``.
            memory_mask (Tensor | None, optional): The mask for the ``memory`` sequence. Defaults
                to ``None``.
            tgt_key_padding_mask (Tensor | None, optional): The mask for the ``tgt`` keys per
                batch. Defaults to ``None``.
            memory_key_padding_mask (Tensor | None, optional): The mask for the ``memory`` keys per
                batch. Defaults to ``None``.
            tgt_is_causal (bool, optional): If specified, applies a causal mask as ``tgt_mask``.
                Defaults to ``False``. Warning: ``tgt_is_causal`` provides a hint the ``tgt_mask``
                is a causal mask. Providing incorrect hints can result in incorrect execution,
                including forward and backward compatibility.
            memory_is_causal (bool, optional): If specified, applies a causal mask as ``memory_mask``.
                Defaults to ``False``. Warning: ``memory_is_causal`` provides a hint the ``memory_mask``
                is a causal mask. Providing incorrect hints can result in incorrect execution,
                including forward and backward compatibility.

        Returns:
            Tensor: The output of the encoder layer. Shape: :math:`(B, L, E)` or :math:`(L, B, E)`.
        """
        x = tgt
        if self.norm_first:
            x = x + self._sa_block(self.norm1(x), tgt_mask, tgt_key_padding_mask, tgt_is_causal)
            x = x + self._mha_block(
                self.norm2(x),
                memory,
                memory_mask,
                memory_key_padding_mask,
                memory_is_causal,
            )
            x = x + self._ff_block(self.norm3(x))
        else:
            x = self.norm1(x + self._sa_block(x, tgt_mask, tgt_key_padding_mask, tgt_is_causal))
            x = self.norm2(
                x
                + self._mha_block(
                    x,
                    memory,
                    memory_mask,
                    memory_key_padding_mask,
                    memory_is_causal,
                )
            )
            x = self.norm3(x + self._ff_block(x))

        return x

    # self-attention block
    def _sa_block(
        self,
        x: Tensor,
        attn_mask: Tensor | None,
        key_padding_mask: Tensor | None,
        is_causal: bool = False,
    ) -> Tensor:
        x = self.self_attn(
            x,
            x,
            x,
            attn_mask=attn_mask,
            key_padding_mask=key_padding_mask,
            is_causal=is_causal,
        )[0]
        return self.dropout1(x)

    # multi-head attention block
    def _mha_block(
        self,
        x: Tensor,
        memory: Tensor,
        attn_mask: Tensor | None,
        key_padding_mask: Tensor | None,
        is_causal: bool = False,
    ) -> Tensor:
        x = self.multihead_attn(
            x,
            memory,
            memory,
            attn_mask=attn_mask,
            key_padding_mask=key_padding_mask,
            is_causal=is_causal,
        )[0]
        return self.dropout2(x)

    # feed-forward block
    def _ff_block(self, x: Tensor) -> Tensor:
        x = self.linear2(self.dropout(self.activation(self.linear1(x))))
        return self.dropout3(x)<|MERGE_RESOLUTION|>--- conflicted
+++ resolved
@@ -349,19 +349,12 @@
             stride (int or tuple, optional): Stride of the convolution. Defaults to ``1``.
             padding (int, tuple or str, optional): Padding added to all four sides of the input. Defaults to ``0``.
             dilation (int or tuple, optional): Spacing between kernel elements. Defaults to ``1``.
-<<<<<<< HEAD
-            groups (int, optional): Number of blocked connexions from input channels to output channels for each estimator. Defaults to ``1``.
-            minimum_channels_per_group (int, optional): Smallest possible number of channels per group.
-            bias (bool, optional): If ``True``, adds a learnable bias to the output. Defaults to ``True``.
-            padding_mode (str, optional): ``'zeros'``, ``'reflect'``,``'replicate'`` or ``'circular'``. Defaults to ``'zeros'``.
-=======
             groups (int, optional): Number of blocked connexions from input channels to output channels for each
                 estimator. Defaults to ``1``.
             minimum_channels_per_group (int, optional): Smallest possible number of channels per group.
             bias (bool, optional): If ``True``, adds a learnable bias to the output. Defaults to ``True``.
             padding_mode (str, optional): ``'zeros'``, ``'reflect'``,``'replicate'`` or ``'circular'``. Defaults
                 to ``'zeros'``.
->>>>>>> 1871311b
             first (bool, optional): Whether this is the first layer of the network. Defaults to ``False``.
             last (bool, optional): Whether this is the last layer of the network. Defaults to ``False``.
             device (torch.device, optional): The device to use for the layer's parameters. Defaults to ``None``.
