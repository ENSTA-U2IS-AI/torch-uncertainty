import math
from collections.abc import Callable
from typing import Any

import torch
from einops import rearrange
from torch import Tensor, nn
from torch.nn import functional as F
from torch.nn.common_types import _size_1_t, _size_2_t, _size_3_t

from .functional.packed import packed_linear, packed_multi_head_attention_forward


def check_packed_parameters_consistency(alpha: float, gamma: int, num_estimators: int) -> None:
    """Check the consistency of the parameters of the Packed-Ensembles layers.

    Args:
        alpha (int): The width multiplier of the layer.
        gamma (int): The number of groups in the ensemble.
        num_estimators (int): The number of estimators in the ensemble.
    """
    if alpha is None:
        raise ValueError("You must specify the value of the arg. `alpha`")

    if alpha <= 0:
        raise ValueError(f"Attribute `alpha` should be > 0, not {alpha}")

    if not isinstance(gamma, int):
        raise TypeError(f"Attribute `gamma` should be an int, not {type(gamma)}")
    if gamma <= 0:
        raise ValueError(f"Attribute `gamma` should be >= 1, not {gamma}")

    if num_estimators is None:
        raise ValueError("You must specify the value of the arg. `num_estimators`")
    if not isinstance(num_estimators, int):
        raise TypeError(f"Attribute `num_estimators` should be an int, not {type(num_estimators)}")
    if num_estimators <= 0:
        raise ValueError(f"Attribute `num_estimators` should be >= 1, not {num_estimators}")


class PackedLinear(nn.Module):
    def __init__(
        self,
        in_features: int,
        out_features: int,
        alpha: float,
        num_estimators: int,
        gamma: int = 1,
        bias: bool = True,
        first: bool = False,
        last: bool = False,
        implementation: str = "conv1d",
        device=None,
        dtype=None,
    ) -> None:
        r"""Packed-Ensembles-style Linear layer.

        This layer computes fully-connected operation for a given number of
        estimators (:attr:`num_estimators`).

        Args:
            in_features (int): Number of input features of the linear layer.
            out_features (int): Number of channels produced by the linear layer.
            alpha (float): The width multiplier of the linear layer.
            num_estimators (int): The number of estimators grouped in the layer.
            gamma (int, optional): Defaults to ``1``.
            bias (bool, optional): It ``True``, adds a learnable bias to the
                output. Defaults to ``True``.
            first (bool, optional): Whether this is the first layer of the
                network. Defaults to ``False``.
            last (bool, optional): Whether this is the last layer of the network.
                Defaults to ``False``.
            implementation (str, optional): The implementation to use. Available implementations:

                - ``"conv1d"`` (default): The conv1d implementation of the linear layer.
                - ``"sparse"``: The sparse implementation of the linear layer.
                - ``"full"``: The full implementation of the linear layer.
                - ``"einsum"``: The einsum implementation of the linear layer.
<<<<<<< HEAD
            rearrange (bool, optional): Rearrange the input and outputs for
            compatibility with previous and later layers. Defaults to ``True``.
            device (torch.device, optional): The device to use for the layer's parameters. Defaults to ``None``.
            dtype (torch.dtype, optional): The dtype to use for the layer's parameters. Defaults to ``None``.
=======
            device (torch.device, optional): The device to use for the layer's
                parameters. Defaults to ``None``.
            dtype (torch.dtype, optional): The dtype to use for the layer's
                parameters. Defaults to ``None``.
>>>>>>> a48a51f3

        Shape:
            - Input:
                - If :attr:`first` is ``True``: :math:`(B, \ast, H_{\text{in}})` where
                  :math:`B` is the batch size, :math:`\ast` means any number of
                  additional dimensions and :math:`H_{\text{in}}=\text{in\_features}`.
                - Otherwise: :math:`(B, \ast, H_{\text{in}} \times \alpha)`
            - Output:
                - If :attr:`last` is ``True``: :math:`(B, \ast, H_{\text{out}}\times M)` where
                  :math:`H_{\text{out}}=\text{out\_features}` and :math:`M=\text{num\_estimators}`.
                - Otherwise: :math:`(B, \ast, H_{\text{out}} \times \alpha)`

        Explanation Note:
            Increasing :attr:`alpha` will increase the number of channels of the
            ensemble, increasing its representation capacity. Increasing
            :attr:`gamma` will increase the number of groups in the network and
            therefore reduce the number of parameters.

        Note:
            Each ensemble member will only see
            :math:`\frac{\text{in_features}}{\text{num_estimators}}` features,
            so when using :attr:`gamma` you should make sure that
            :attr:`in_features` and :attr:`out_features` are both divisible by
            :attr:`n_estimators` :math:`\times`:attr:`gamma`. However, the
            number of input and output features will be changed to comply with
            this constraint.
        """
        check_packed_parameters_consistency(alpha, gamma, num_estimators)

        if implementation not in ["sparse", "full", "einsum", "conv1d"]:
            raise ValueError(
                f"Unknown implementation: {implementation} for PackedLinear"
                "Available implementations are: 'legacy', 'sparse', 'full', 'einsum', 'conv1d'"
            )

        factory_kwargs = {"device": device, "dtype": dtype}
        super().__init__()

        self.first = first
        self.last = last
        self.num_estimators = num_estimators
        self.rearrange = rearrange
        self.implementation = implementation

        # Define the number of features of the underlying convolution
        extended_in_features = int(in_features * (1 if first else alpha))
        extended_out_features = int(out_features * (num_estimators if last else alpha))

        # Define the number of groups of the underlying convolution
        actual_groups = num_estimators * gamma if not first else 1

        # fix if not divisible by groups
        if extended_in_features % actual_groups:
            extended_in_features += num_estimators - extended_in_features % (actual_groups)
        if extended_out_features % num_estimators * gamma:
            extended_out_features += num_estimators - extended_out_features % (
                num_estimators * gamma
            )

        self.weight = nn.Parameter(
            torch.empty(
                (
                    actual_groups,
                    extended_out_features // actual_groups,
                    extended_in_features // actual_groups,
                ),
                **factory_kwargs,
            )
        )

        self.in_features = extended_in_features // actual_groups
        self.out_features = extended_out_features // actual_groups
        self.groups = actual_groups

        if bias:
            self.bias = nn.Parameter(torch.empty(extended_out_features, **factory_kwargs))
        else:
            self.register_parameter("bias", None)

        self.reset_parameters()

    def reset_parameters(self) -> None:
        if self.implementation == "legacy":
            nn.init.kaiming_uniform_(self.weight, a=math.sqrt(5))
        else:
            for n in range(self.groups):
                nn.init.kaiming_uniform_(self.weight[n], a=math.sqrt(5))
        if self.bias is not None:
            fan_in, _ = nn.init._calculate_fan_in_and_fan_out(self.weight[0])
            bound = 1 / math.sqrt(fan_in) if fan_in > 0 else 0
            nn.init.uniform_(self.bias, -bound, bound)

        if self.implementation == "sparse":
            self.weight = nn.Parameter(torch.block_diag(*self.weight).to_sparse())

    def forward(self, inputs: Tensor) -> Tensor:
        out = packed_linear(
            inputs=inputs,
            weight=self.weight,
            num_groups=self.groups,
            implementation=self.implementation,
            bias=self.bias,
        )
        return (
            out
            if not self.last
            else rearrange(out, "b ... (m h) -> (m b) ... h", m=self.num_estimators)
        )


class PackedConv1d(nn.Module):
    def __init__(
        self,
        in_channels: int,
        out_channels: int,
        kernel_size: _size_1_t,
        alpha: int,
        num_estimators: int,
        gamma: int = 1,
        stride: _size_1_t = 1,
        padding: str | _size_1_t = 0,
        dilation: _size_1_t = 1,
        groups: int = 1,
        minimum_channels_per_group: int = 64,
        bias: bool = True,
        padding_mode: str = "zeros",
        first: bool = False,
        last: bool = False,
        device=None,
        dtype=None,
    ) -> None:
        r"""Packed-Ensembles-style Conv1d layer.

        Args:
            in_channels (int): Number of channels in the input image.
            out_channels (int): Number of channels produced by the convolution.
            kernel_size (int or tuple): Size of the convolving kernel.
            alpha (int): The channel multiplier of the convolutional layer.
            num_estimators (int): Number of estimators in the ensemble.
            gamma (int, optional): Defaults to ``1``.
            stride (int or tuple, optional): Stride of the convolution. Defaults to ``1``.
            padding (int, tuple or str, optional): Padding added to both sides of the input. Defaults to ``0``.
            dilation (int or tuple, optional): Spacing between kernel elements. Defaults to ``1``.
            groups (int, optional): Number of blocked connexions from input
            channels to output channels for each estimator. Defaults to ``1``.
            minimum_channels_per_group (int, optional): Smallest possible number of channels per group.
            bias (bool, optional): If ``True``, adds a learnable bias to the output. Defaults to ``True``.
            padding_mode (str, optional): ``'zeros'``, ``'reflect'``,``'replicate'`` or ``'circular'``. Defaults to ``'zeros'``.
            first (bool, optional): Whether this is the first layer of the network. Defaults to ``False``.
            last (bool, optional): Whether this is the last layer of the network. Defaults to ``False``.
            device (torch.device, optional): The device to use for the layer's
            parameters. Defaults to ``None``.
            dtype (torch.dtype, optional): The dtype to use for the layer's
            parameters. Defaults to ``None``.

        Shape:
            - Input:
                - If :attr:`first` is ``True``: :math:`(B, C_{\text{in}}, L_{\text{in}})` where
                  :math:`B` is the batch size, :math:`C_{\text{in}}=\text{in\_channels}`, and
                  :math:`L_{\text{in}}` is the length of the signal sequence.
                - Otherwise: :math:`(B, C_{\text{in}} \times \alpha, L_{\text{in}})`
            - Output:
                - If :attr:`last` is ``True``: :math:`(B, C_{\text{out}}\times M, L_{\text{out}})`
                  where :math:`C_{\text{out}}=\text{out\_channels}` and :math:`M=\text{num\_estimators}`.
                - Otherwise: :math:`(B, C_{\text{out}} \times \alpha, L_{\text{out}})`

        Explanation Note:
            Increasing :attr:`alpha` will increase the number of channels of the
            ensemble, increasing its representation capacity. Increasing
            :attr:`gamma` will increase the number of groups in the network and
            therefore reduce the number of parameters.

        Note:
            Each ensemble member will only see
            :math:`\frac{\text{in_channels}}{\text{num_estimators}}` channels,
            so when using :attr:`groups` you should make sure that
            :attr:`in_channels` and :attr:`out_channels` are both divisible by
            :attr:`num_estimators` :math:`\times`:attr:`gamma` :math:`\times`
            :attr:`groups`. However, the number of input and output channels will
            be changed to comply with this constraint.
        """
        check_packed_parameters_consistency(alpha, gamma, num_estimators)
        factory_kwargs = {"device": device, "dtype": dtype}
        super().__init__()
        self.first = first
        self.last = last
        self.num_estimators = num_estimators

        # Define the number of channels of the underlying convolution
        extended_in_channels = int(in_channels * (1 if first else alpha))
        extended_out_channels = int(out_channels * (num_estimators if last else alpha))

        # Define the number of groups of the underlying convolution
        actual_groups = 1 if first else gamma * groups * num_estimators

        while (
            extended_in_channels % actual_groups != 0
            or extended_in_channels // actual_groups < minimum_channels_per_group
        ) and actual_groups // (groups * num_estimators) > 1:
            gamma -= 1
            actual_groups = gamma * groups * num_estimators

        # fix if not divisible by groups
        if extended_in_channels % actual_groups:
            extended_in_channels += num_estimators - extended_in_channels % actual_groups
        if extended_out_channels % actual_groups:
            extended_out_channels += num_estimators - extended_out_channels % actual_groups

        self.conv = nn.Conv1d(
            in_channels=extended_in_channels,
            out_channels=extended_out_channels,
            kernel_size=kernel_size,
            stride=stride,
            padding=padding,
            dilation=dilation,
            groups=actual_groups,
            bias=bias,
            padding_mode=padding_mode,
            **factory_kwargs,
        )

    def forward(self, inputs: Tensor) -> Tensor:
        out = self.conv(inputs)
        return (
            out
            if not self.last
            else rearrange(out, "b (m c) ... -> (m b) c ...", m=self.num_estimators)
        )

    @property
    def weight(self) -> Tensor:
        r"""The weight of the underlying convolutional layer."""
        return self.conv.weight

    @property
    def bias(self) -> Tensor | None:
        r"""The bias of the underlying convolutional layer."""
        return self.conv.bias


class PackedConv2d(nn.Module):
    def __init__(
        self,
        in_channels: int,
        out_channels: int,
        kernel_size: _size_2_t,
        alpha: int,
        num_estimators: int,
        gamma: int = 1,
        stride: _size_2_t = 1,
        padding: str | _size_2_t = 0,
        dilation: _size_2_t = 1,
        groups: int = 1,
        minimum_channels_per_group: int = 64,
        bias: bool = True,
        padding_mode: str = "zeros",
        first: bool = False,
        last: bool = False,
        device: Any | None = None,
        dtype: Any | None = None,
    ) -> None:
        r"""Packed-Ensembles-style Conv2d layer.

        Args:
            in_channels (int): Number of channels in the input image.
            out_channels (int): Number of channels produced by the convolution.
            kernel_size (int or tuple): Size of the convolving kernel.
            alpha (int): The channel multiplier of the convolutional layer.
            num_estimators (int): Number of estimators in the ensemble.
            gamma (int, optional): Defaults to ``1``.
            stride (int or tuple, optional): Stride of the convolution. Defaults to ``1``.
            padding (int, tuple or str, optional): Padding added to all four sides of the input. Defaults to ``0``.
            dilation (int or tuple, optional): Spacing between kernel elements. Defaults to ``1``.
            groups (int, optional): Number of blocked connexions from input channels to output channels for each
                estimator. Defaults to ``1``.
            minimum_channels_per_group (int, optional): Smallest possible number of channels per group.
            bias (bool, optional): If ``True``, adds a learnable bias to the output. Defaults to ``True``.
            padding_mode (str, optional): ``'zeros'``, ``'reflect'``,``'replicate'`` or ``'circular'``. Defaults
                to ``'zeros'``.
            first (bool, optional): Whether this is the first layer of the network. Defaults to ``False``.
            last (bool, optional): Whether this is the last layer of the network. Defaults to ``False``.
            device (torch.device, optional): The device to use for the layer's parameters. Defaults to ``None``.
            dtype (torch.dtype, optional): The dtype to use for the layer's parameters. Defaults to ``None``.

        Shape:
            - Input:
                - If :attr:`first` is ``True``: :math:`(B, C_{\text{in}}, H_{\text{in}}, W_{\text{in}})` where
                  :math:`B` is the batch size, :math:`C_{\text{in}}=\text{in\_channels}`,
                  :math:`H_{\text{in}}` and :math:`W_{\text{in}}` are the height and width of the input image.
                - Otherwise: :math:`(B, C_{\text{in}} \times \alpha, H_{\text{in}}, W_{\text{in}})`
            - Output:
                - If :attr:`last` is ``True``: :math:`(B, C_{\text{out}}\times M, H_{\text{out}}, W_{\text{out}})`
                  where :math:`C_{\text{out}}=\text{out\_channels}` and :math:`M=\text{num\_estimators}`.
                - Otherwise: :math:`(B, C_{\text{out}} \times \alpha, H_{\text{out}}, W_{\text{out}})`

        Explanation Note:
            Increasing :attr:`alpha` will increase the number of channels of the
            ensemble, increasing its representation capacity. Increasing
            :attr:`gamma` will increase the number of groups in the network and
            therefore reduce the number of parameters.

        Note:
            Each ensemble member will only see
            :math:`\frac{\text{in_channels}}{\text{num_estimators}}` channels,
            so when using :attr:`groups` you should make sure that
            :attr:`in_channels` and :attr:`out_channels` are both divisible by
            :attr:`num_estimators` :math:`\times`:attr:`gamma` :math:`\times`
            :attr:`groups`. However, the number of input and output channels will
            be changed to comply with this constraint.
        """
        check_packed_parameters_consistency(alpha, gamma, num_estimators)
        factory_kwargs = {"device": device, "dtype": dtype}
        super().__init__()

        self.first = first
        self.last = last
        self.num_estimators = num_estimators

        # Define the number of channels of the underlying convolution
        extended_in_channels = int(in_channels * (1 if first else alpha))
        extended_out_channels = int(out_channels * (num_estimators if last else alpha))

        # Define the number of groups of the underlying convolution
        actual_groups = 1 if first else gamma * groups * num_estimators

        while (
            extended_in_channels % actual_groups != 0
            or extended_in_channels // actual_groups < minimum_channels_per_group
        ) and actual_groups // (groups * num_estimators) > 1:
            gamma -= 1
            actual_groups = gamma * groups * num_estimators

        # fix if not divisible by groups
        if extended_in_channels % actual_groups:
            extended_in_channels += num_estimators - extended_in_channels % actual_groups
        if extended_out_channels % actual_groups:
            extended_out_channels += num_estimators - extended_out_channels % actual_groups

        self.conv = nn.Conv2d(
            in_channels=extended_in_channels,
            out_channels=extended_out_channels,
            kernel_size=kernel_size,
            stride=stride,
            padding=padding,
            dilation=dilation,
            groups=actual_groups,
            bias=bias,
            padding_mode=padding_mode,
            **factory_kwargs,
        )

    def forward(self, inputs: Tensor) -> Tensor:
        out = self.conv(inputs)
        return (
            out
            if not self.last
            else rearrange(out, "b (m c) ... -> (m b) c ...", m=self.num_estimators)
        )

    @property
    def weight(self) -> Tensor:
        r"""The weight of the underlying convolutional layer."""
        return self.conv.weight

    @property
    def bias(self) -> Tensor | None:
        r"""The bias of the underlying convolutional layer."""
        return self.conv.bias


class PackedConv3d(nn.Module):
    def __init__(
        self,
        in_channels: int,
        out_channels: int,
        kernel_size: _size_3_t,
        alpha: int,
        num_estimators: int,
        gamma: int = 1,
        stride: _size_3_t = 1,
        padding: str | _size_3_t = 0,
        dilation: _size_3_t = 1,
        groups: int = 1,
        minimum_channels_per_group: int = 64,
        bias: bool = True,
        padding_mode: str = "zeros",
        first: bool = False,
        last: bool = False,
        device: Any | None = None,
        dtype: Any | None = None,
    ) -> None:
        r"""Packed-Ensembles-style Conv3d layer.

        Args:
            in_channels (int): Number of channels in the input image.
            out_channels (int): Number of channels produced by the convolution.
            kernel_size (int or tuple): Size of the convolving kernel.
            alpha (int): The channel multiplier of the convolutional layer.
            num_estimators (int): Number of estimators in the ensemble.
            gamma (int, optional): Defaults to ``1``.
            stride (int or tuple, optional): Stride of the convolution. Defaults to ``1``.
            padding (int, tuple or str, optional): Padding added to all six sides of the input. Defaults to ``0``.
            dilation (int or tuple, optional): Spacing between kernel elements. Defaults to ``1``.
            groups (int, optional): Number of blocked connexions from input
            channels to output channels for each estimator. Defaults to ``1``.
            minimum_channels_per_group (int, optional): Smallest possible number of channels per group.
            bias (bool, optional): If ``True``, adds a learnable bias to the output. Defaults to ``True``.
            padding_mode (str, optional): ``'zeros'``, ``'reflect'``,``'replicate'`` or ``'circular'``. Defaults to ``'zeros'``.
            first (bool, optional): Whether this is the first layer of the network. Defaults to ``False``.
            last (bool, optional): Whether this is the last layer of the network. Defaults to ``False``.
            device (torch.device, optional): The device to use for the layer's parameters. Defaults to ``None``.
            dtype (torch.dtype, optional): The dtype to use for the layer's parameters. Defaults to ``None``.

        Shape:
            - Input:
                - If :attr:`first` is ``True``: :math:`(B, C_{\text{in}}, D_{\text{in}}, H__{\text{in}}, W__{\text{in}})`
                  where :math:`B` is the batch size, :math:`C_{\text{in}}=\text{in\_channels}`,
                  :math:`D_{\text{in}}` is the depth of the input, :math:`H_{\text{in}}`
                  and :math:`W_{\text{in}}` are height and width of the input planes.
                - Otherwise: :math:`(B, C_{\text{in}} \times \alpha, D__{\text{in}}, H_{\text{in}}, W_{\text{in}})`
            - Output:
                - If :attr:`last` is ``True``: :math:`(B, C_{\text{out}}\times M, D_{\text{out}}, H__{\text{out}}, W__{\text{out}})` where
                  :math:`C_{\text{out}}=\text{out\_channels}` and :math:`M=\text{num\_estimators}`.
                - Otherwise: :math:`(B, C_{\text{out}} \times \alpha, D_{\text{out}}, H__{\text{out}}, W__{\text{out}})`

        Explanation Note:
            Increasing :attr:`alpha` will increase the number of channels of the
            ensemble, increasing its representation capacity. Increasing
            :attr:`gamma` will increase the number of groups in the network and
            therefore reduce the number of parameters.

        Note:
            Each ensemble member will only see
            :math:`\frac{\text{in_channels}}{\text{num_estimators}}` channels,
            so when using :attr:`groups` you should make sure that
            :attr:`in_channels` and :attr:`out_channels` are both divisible by
            :attr:`num_estimators` :math:`\times`:attr:`gamma` :math:`\times`
            :attr:`groups`. However, the number of input and output channels will
            be changed to comply with this constraint.
        """
        factory_kwargs = {"device": device, "dtype": dtype}
        super().__init__()
        check_packed_parameters_consistency(alpha, gamma, num_estimators)

        self.first = first
        self.last = last
        self.num_estimators = num_estimators

        # Define the number of channels of the underlying convolution
        extended_in_channels = int(in_channels * (1 if first else alpha))
        extended_out_channels = int(out_channels * (num_estimators if last else alpha))

        # Define the number of groups of the underlying convolution
        actual_groups = 1 if first else gamma * groups * num_estimators

        while (
            extended_in_channels % actual_groups != 0
            or extended_in_channels // actual_groups < minimum_channels_per_group
        ) and actual_groups // (groups * num_estimators) > 1:
            gamma -= 1
            actual_groups = gamma * groups * num_estimators

        # fix if not divisible by groups
        if extended_in_channels % actual_groups:
            extended_in_channels += num_estimators - extended_in_channels % actual_groups
        if extended_out_channels % actual_groups:
            extended_out_channels += num_estimators - extended_out_channels % actual_groups

        self.conv = nn.Conv3d(
            in_channels=extended_in_channels,
            out_channels=extended_out_channels,
            kernel_size=kernel_size,
            stride=stride,
            padding=padding,
            dilation=dilation,
            groups=actual_groups,
            bias=bias,
            padding_mode=padding_mode,
            **factory_kwargs,
        )

    def forward(self, inputs: Tensor) -> Tensor:
        out = self.conv(inputs)
        return (
            out
            if not self.last
            else rearrange(out, "b (m c) ... -> (m b) c ...", m=self.num_estimators)
        )

    @property
    def weight(self) -> Tensor:
        r"""The weight of the underlying convolutional layer."""
        return self.conv.weight

    @property
    def bias(self) -> Tensor | None:
        r"""The bias of the underlying convolutional layer."""
        return self.conv.bias


class PackedLayerNorm(nn.GroupNorm):
    def __init__(
        self,
        embed_dim: int,
        num_estimators: int,
        alpha: float,
        eps: float = 1e-5,
        affine: bool = True,
        device=None,
        dtype=None,
    ) -> None:
        """Packed-Ensembles-style LayerNorm layer.

        Args:
            embed_dim (int): the number of features in the input tensor.
            num_estimators (int): the number of estimators in the ensemble.
            alpha (float): the width multiplier of the layer.
            eps (float, optional): a value added to the denominator for numerical stability. Defaults to 1e-5.
            affine (bool, optional): a boolean value that when set to ``True``, this module has learnable per_channel affine parameters initialized to ones (for weights) and zeros (for biases). Defaults to ``True``.
            device (torch.device, optional): The device to use for the layer's parameters. Defaults to ``None``.
            dtype (torch.dtype, optional): The dtype to use for the layer's parameters. Defaults to ``None``.

        Shape:
            - Input: :math:`(N, *)` where :math:`*` means any number of additional dimensions.
            - Output: :math:`(N, *)` (same shape as input)
        """
        super().__init__(
            num_groups=num_estimators,
            num_channels=int(embed_dim * alpha),
            eps=eps,
            affine=affine,
            device=device,
            dtype=dtype,
        )

    def forward(self, inputs: Tensor) -> Tensor:
        x = rearrange(inputs, "b ... h -> b h ...")
        x = F.group_norm(
            x,
            self.num_groups,
            self.weight,
            self.bias,
            self.eps,
        )
        return rearrange(x, "b h ... -> b ... h")


class PackedMultiheadAttention(nn.Module):
    __constants__ = ["batch_first"]
    bias_k: Tensor | None
    bias_v: Tensor | None

    def __init__(
        self,
        embed_dim: int,
        num_heads: int,
        alpha: float,
        num_estimators: int,
        gamma: int = 1,
        dropout=0.0,
        bias=True,
        add_bias_kv=False,
        add_zero_attn=False,
        kdim: int | None = None,
        vdim: int | None = None,
        batch_first=False,
        first=False,
        last=False,
        device=None,
        dtype=None,
    ) -> None:
        r"""Packed-Ensembles-style MultiheadAttention layer.

        Args:
            embed_dim (int): Size of the embedding dimension.
            num_heads (int): Number of parallel attention heads.
            alpha (float): The width multiplier of the embedding dimension.
            num_estimators (int): The number of estimators packed in the layer.
            gamma (int, optional): Defaults to ``1``.
            dropout (float, optional): Dropout probability on ``attn_output_weights``. Defaults to ``0.0``
                (no dropout).
            bias (bool, optional): Ì specified, adds bias to input / output projection layers.
                Defaults to ``True``.
            add_bias_kv (bool, optional): If specified, adds bias to the key and value sequences at
                ``dim=0``. Defaults to ``False``.
            add_zero_attn (bool, optional): If specified, adds a new batch of zeros to the key and
                value sequences at ``dim=1``. Defaults to ``False``.
            kdim (int | None, optional): Total number of features for keys. Defaults to ``None``
                (uses ``kdim=embed_dim``).
            vdim (int | None, optional): Total number of features for values. Defaults to ``None``
                (uses ``vdim=embed_dim``).
            batch_first (bool, optional): If ``True``, then the input and output tensors are provided
                as (batch, seq, feature). Defaults to ``False`` (seq, batch, feature).
            first (bool, optional): Whether this is the first layer of the network. Defaults to
                ``False``.
            last (bool, optional): Whether this is the last layer of the network. Defaults to
                ``False``.
            device (torch.device, optional): The device to use for the layer's parameters. Defaults
                to ``None``.
            dtype (torch.dtype, optional): The dtype to use for the layer's parameters. Defaults to
                ``None``.

        Reference:
            - `Attention Is All You Need <https://arxiv.org/abs/1706.03762>`_: Original Multihead Attention formulation.
            - `Hierarchical Light Tranformer Ensembles for Multimodal Trajectory Forecasting <https://arxiv.org/abs/2403.17678>`_
              : Packed-Ensembles-style Multihead Attention formulation.
        """
        factory_kwargs = {"device": device, "dtype": dtype}
        super().__init__()

        self.kdim = kdim if kdim is not None else embed_dim
        self.vdim = vdim if vdim is not None else embed_dim
        self._qkv_same_embed_dim = self.kdim == embed_dim and self.vdim == embed_dim

        self.embed_dim = int(embed_dim * alpha)

        augmentation = 1 if first else alpha
        in_embed_dim = int(embed_dim * augmentation)
        self.kdim = int(self.kdim * augmentation)
        self.vdim = int(self.vdim * augmentation)

        self.num_groups = 1 if first else num_estimators * gamma

        self.num_heads = num_heads * self.num_groups
        self.dropout = dropout
        self.batch_first = batch_first
        self.head_dim = self.embed_dim // self.num_heads
        assert self.head_dim * self.num_heads == self.embed_dim, (
            "embed_dim must be divisible by num_heads"
        )

        self.num_estimators = num_estimators
        self.alpha = alpha
        self.gamma = gamma
        self.first = first
        self.last = last

        if not self._qkv_same_embed_dim:
            self.q_proj_weight = nn.Parameter(
                torch.empty(
                    (
                        self.num_groups,
                        self.embed_dim // self.num_groups,
                        in_embed_dim // self.num_groups,
                    ),
                    **factory_kwargs,
                )
            )
            self.k_proj_weight = nn.Parameter(
                torch.empty(
                    (
                        self.num_groups,
                        self.embed_dim // self.num_groups,
                        self.kdim // self.num_groups,
                    ),
                    **factory_kwargs,
                )
            )
            self.v_proj_weight = nn.Parameter(
                torch.empty(
                    (
                        self.num_groups,
                        self.embed_dim // self.num_groups,
                        self.vdim // self.num_groups,
                    ),
                    **factory_kwargs,
                )
            )
            self.register_parameter("in_proj_weight", None)
        else:
            self.in_proj_weight = nn.Parameter(
                torch.empty(
                    (
                        self.num_groups,
                        3 * self.embed_dim // self.num_groups,
                        in_embed_dim // self.num_groups,
                    ),
                    **factory_kwargs,
                )
            )
            self.register_parameter("q_proj_weight", None)
            self.register_parameter("k_proj_weight", None)
            self.register_parameter("v_proj_weight", None)

        if bias:
            self.in_proj_bias = nn.Parameter(torch.empty(3 * self.embed_dim, **factory_kwargs))
        else:
            self.register_parameter("in_proj_bias", None)

        if add_bias_kv:
            self.bias_k = nn.Parameter(torch.empty((1, 1, self.embed_dim), **factory_kwargs))
            self.bias_v = nn.Parameter(torch.empty((1, 1, self.embed_dim), **factory_kwargs))
        else:
            self.bias_k = self.bias_v = None

        out_embed_dim = int(embed_dim * (num_estimators if last else alpha))

        self.out_proj_weight = nn.Parameter(
            torch.empty(
                (
                    self.num_groups,
                    out_embed_dim // self.num_groups,
                    self.embed_dim // self.num_groups,
                ),
                **factory_kwargs,
            )
        )
        if bias:
            self.out_proj_bias = nn.Parameter(torch.empty(out_embed_dim, **factory_kwargs))
        else:
            self.register_parameter("out_proj_bias", None)

        self.add_zero_attn = add_zero_attn

        self._reset_parameters()

    def _reset_parameters(self):
        if self._qkv_same_embed_dim:
            for i in range(self.in_proj_weight.size(0)):
                nn.init.xavier_uniform_(self.in_proj_weight[i])
        else:
            for i in range(self.q_proj_weight.size(0)):
                nn.init.xavier_uniform_(self.q_proj_weight[i])
                nn.init.xavier_uniform_(self.k_proj_weight[i])
                nn.init.xavier_uniform_(self.v_proj_weight[i])

        for i in range(self.out_proj_weight.size(0)):
            nn.init.xavier_uniform_(self.out_proj_weight[i])

        if self.in_proj_bias is not None:
            nn.init.constant_(self.in_proj_bias, 0.0)
            nn.init.constant_(self.out_proj_bias, 0.0)

    def forward(
        self,
        query: Tensor,
        key: Tensor,
        value: Tensor,
        key_padding_mask: Tensor | None = None,
        need_weights: bool = False,
        attn_mask: Tensor | None = None,
        average_attn_weights: bool = True,
        is_causal: bool = False,
    ) -> tuple[Tensor, None]:
        r"""Computes attention outputs given query, key, and value tensors.

        Args:
            query (Tensor): Query embeddings of shape :math:`(L, E_q)` for unbatched input,
                :math:`(L, B, E_q)` when ``batch_first=False`` or :math:`(B, L, E_q)` when
                ``batch_first=True``, where :math:`L` is the target sequence length, :math:`B` is
                the batch size, and :math:`E_q` is the query embedding dimension ``embed_dim``.
            key (Tensor): Key embeddingd of shape :math:`(S, E_k)` for unbatched input,
                :math:`(S, B, E_k)` when ``batch_first=False`` or :math:`(B, S, E_k)` when
                ``batch_first=True``, where :math:`S` is the source sequence length, :math:`B` is
                the batch size and :math:`E_k` is the key embedding dimension ``kdim``.
            value (Tensor): Value embeddings of shape :math:`(S, E_v)` for unbatched input,
                :math:`(S, B, E_v)` when ``batch_first=False`` or :math:`(B, S, E_v)` when
                ``batch_first=True``, where :math:`S` is the source sequence length, :math:`B` is
                the batch size and :math:`E_v` is the value embedding dimension ``vdim``.
            key_padding_mask (Tensor | None, optional): If specified, a mask of shape
                :math:`(B, S)` indicating which elements within ``key`` to ignore for the purpose
                of attention (i.e. treat as "padding"). For unbatched `query`, shape should be
                :math:`(S)`. Binary and float masks are supported. For a binary mask, a ``True``
                value indicates that the corresponding ``key`` value will be ignored for the
                purpose of attention. For a float mask, it will be directly added to the
                corresponding ``key`` value. Defaults to ``None``.
            need_weights (bool, optional): If specified, returns ``attn_output_weights`` in
                addition to ``attn_outputs``. Set ``need_weights=False`` to use the optimized
                ``scale_dot_product_attention`` and achieve the best performance for MHA.
                Defaults to ``False``.
            attn_mask (Tensor | None, optional): If specified, a 2D or 3D mask preventing attention
                to certain positions. Must be of shape :math:`(L,S)` or
                :math:`(B \times \text{num_heads}, L, S)`, where :math:`B` is the batch size, :math:`L`
                is the target sequence length, and :math:`S` is the source sequence length. A 2D mask
                will be broadcasted across the batch while a 3D mask allows for a different mask for
                each entry in the batch. Binary and float masks are supported. For a binary mask, a
                ``True`` value indicates that the corresponding position is not allowed to attend to.
                For a float mask, the mask values will be added to the attention weight. If both
                ``attn_mask`` and ``key_padding_mask`` are provided, their types should match.
                Defaults to ``None``.
            average_attn_weights (bool, optional): If ``True``, indicates that the returned
                ``attn_weights`` should be averaged across heads. Otherwise, ``attn_weights`` are
                provided separately per head. Note that this flag only has an effect when
                ``need_weights=True``. Defaults to ``True``.
            is_causal (bool, optional): _description_. Defaults to ``False``.

        Warning:
            ``need_weights=True`` and therefore ``average_attn_weights`` are not supported yet thus
            have no effect.

        Returns:
            tuple[Tensor, None]:
                - *attn_output* (Tensor): The output tensor of shape :math:`(L, E_q)`, :math:`(L, B, E_q)`
                  or :math:`(B, L, E_q)` where :math:`L` is the target sequence length, :math:`B` is
                  the batch size, and :math:`E_q` is the embedding dimension ``embed_dim``.
                - *attn_output_weights* (None): Always ``None`` has we do not support
                  ``need_weights=True`` yet.
        """
        is_batched = query.dim() == 3

        key_padding_mask = F._canonical_mask(
            mask=key_padding_mask,
            mask_name="key_padding_mask",
            other_type=F._none_or_dtype(attn_mask),
            other_name="attn_mask",
            target_type=query.dtype,
        )

        attn_mask = F._canonical_mask(
            mask=attn_mask,
            mask_name="attn_mask",
            other_type=None,
            other_name="",
            target_type=query.dtype,
            check_other=False,
        )

        if self.batch_first and is_batched:
            # make sure that the transpose op does not affect the "is" property
            if key is value:
                if query is key:
                    query = key = value = query.transpose(1, 0)
                else:
                    query, key = (x.transpose(1, 0) for x in (query, key))
                    value = key
            else:
                query, key, value = (x.transpose(1, 0) for x in (query, key, value))

        if not self._qkv_same_embed_dim:
            (
                attn_output,
                _,
            ) = packed_multi_head_attention_forward(
                query,
                key,
                value,
                self.embed_dim,
                self.num_heads,
                self.num_groups,
                self.in_proj_weight,
                self.in_proj_bias,
                self.bias_k,
                self.bias_v,
                self.add_zero_attn,
                self.dropout,
                self.out_proj_weight,
                self.out_proj_bias,
                training=self.training,
                key_padding_mask=key_padding_mask,
                need_weights=need_weights,
                attn_mask=attn_mask,
                use_separate_proj_weight=True,
                q_proj_weight=self.q_proj_weight,
                k_proj_weight=self.k_proj_weight,
                v_proj_weight=self.v_proj_weight,
                average_attn_weights=average_attn_weights,
                is_causal=is_causal,
            )
        else:
            (
                attn_output,
                _,
            ) = packed_multi_head_attention_forward(
                query,
                key,
                value,
                self.embed_dim,
                self.num_heads,
                self.num_groups,
                self.in_proj_weight,
                self.in_proj_bias,
                self.bias_k,
                self.bias_v,
                self.add_zero_attn,
                self.dropout,
                self.out_proj_weight,
                self.out_proj_bias,
                training=self.training,
                key_padding_mask=key_padding_mask,
                need_weights=need_weights,
                attn_mask=attn_mask,
                average_attn_weights=average_attn_weights,
                is_causal=is_causal,
            )

        if self.last:
            attn_output = rearrange(attn_output, "l b (m e) -> l (m b) e", m=self.num_estimators)

        if self.batch_first and is_batched:
            return attn_output.transpose(1, 0), None
        return attn_output, None


class PackedTransformerEncoderLayer(nn.Module):
    __constants__ = ["batch_first", "norm_first"]

    def __init__(
        self,
        d_model: int,
        nhead: int,
        alpha: float,
        num_estimators: int,
        gamma: int = 1,
        dim_feedforward: int = 2048,
        dropout: float = 0.1,
        activation: Callable[[Tensor], Tensor] = F.relu,
        layer_norm_eps: float = 1e-5,
        bias: bool = True,
        batch_first: bool = False,
        norm_first: bool = False,
        first: bool = False,
        last: bool = False,
        device=None,
        dtype=None,
    ) -> None:
        r"""Packed-Ensembles-style TransformerEncoderLayer (made up of self-attention followed by a
        feedforward network).

        Args:
            d_model (int): the number of expected features in the input.
            nhead (int): the number of heads in the multiheadattention models.
            alpha (float): the width multiplier of the layer.
            num_estimators (int): the number of estimators packed in the layer.
            gamma (int, optional): Defaults to ``1``.
            dim_feedforward (int, optional): the dimension of the feedforward network model. Defaults
                to ``2048``.
            dropout (float, optional): the dropout value. Defaults to ``0.1``.
            activation (Callable[[Tensor], Tensor], optional): the activation function of the
                intermediate layer, that is a unary callable. Defaults to ``F.relu``.
            layer_norm_eps (float, optional): the eps value in layer normalization components. Defaults
                to ``1e-5``.
            bias (bool, optional): If ``False``, ``Linear`` and ``LayerNorm`` layers will not learn an
                additive bias. Defaults to ``True``.
            batch_first (bool, optional): If ``True``, then the input and output tensors are provided
                as :math:`(\text{batch}, \text{seq}, \text{d_model})`. Defaults to ``False``
                :math:`(\text{seq}, \text{batch}, \text{d_model})`.
            norm_first (bool, optional): If ``True``, the layer norm is done prior to attention and
                feedforward operations, respectively. Otherwise, it is done after. Defaults to
                ``False``.
            first (bool, optional): Whether this is the first layer of the network. Defaults to
                ``False``.
            last (bool, optional): Whether this is the last layer of the network. Defaults to
                ``False``.
            device (torch.device, optional): The device to use for the layer's parameters. Defaults
                to ``None``.
            dtype (torch.dtype, optional): The dtype to use for the layer's parameters. Defaults to
                ``None``.

        Reference:
            - `Attention Is All You Need <https://arxiv.org/abs/1706.03762>`_: Original Multihead Attention formulation.
            - `Hierarchical Light Tranformer Ensembles for Multimodal Trajectory Forecasting <https://arxiv.org/abs/2403.17678>`_
              : Packed-Ensembles-style Multihead Attention formulation.
        """
        factory_kwargs = {"device": device, "dtype": dtype}
        super().__init__()

        self.self_attn = PackedMultiheadAttention(
            embed_dim=d_model,
            num_heads=nhead,
            alpha=alpha,
            num_estimators=num_estimators,
            bias=bias,
            gamma=gamma,
            dropout=dropout,
            batch_first=batch_first,
            first=first,
            **factory_kwargs,
        )

        self.linear1 = PackedLinear(
            in_features=d_model,
            out_features=dim_feedforward,
            alpha=alpha,
            num_estimators=num_estimators,
            gamma=gamma,
            implementation="einsum",
            bias=bias,
            **factory_kwargs,
        )
        self.dropout = nn.Dropout(dropout)
        self.linear2 = PackedLinear(
            in_features=dim_feedforward,
            out_features=d_model,
            alpha=alpha,
            num_estimators=num_estimators,
            gamma=gamma,
            implementation="einsum",
            last=last,
            bias=bias,
            **factory_kwargs,
        )

        self.norm_first = norm_first
        if self.norm_first and first:
            self.norm1 = nn.LayerNorm(d_model, eps=layer_norm_eps)
        else:
            self.norm1 = PackedLayerNorm(
                embed_dim=d_model,
                num_estimators=num_estimators,
                alpha=alpha,
                eps=layer_norm_eps,
                **factory_kwargs,
            )

        if not self.norm_first and last:
            self.norm2 = PackedLayerNorm(
                embed_dim=d_model,
                num_estimators=num_estimators,
                alpha=alpha,
                eps=layer_norm_eps,
                **factory_kwargs,
            )
        else:
            self.norm2 = PackedLayerNorm(
                embed_dim=d_model,
                num_estimators=num_estimators,
                alpha=alpha,
                eps=layer_norm_eps,
                **factory_kwargs,
            )

        self.dropout1 = nn.Dropout(dropout)
        self.dropout2 = nn.Dropout(dropout)

        if activation is F.relu or isinstance(activation, torch.nn.ReLU):
            self.activation_relu_or_gelu = 1
        elif activation is F.gelu or isinstance(activation, torch.nn.GELU):
            self.activation_relu_or_gelu = 2
        else:
            self.activation_relu_or_gelu = 0
        self.activation = activation

    def forward(
        self,
        src: Tensor,
        src_mask: Tensor | None = None,
        src_key_padding_mask: Tensor | None = None,
        is_causal: bool = False,
    ) -> Tensor:
        r"""Pass the input through the encoder layer.

        Args:
            src (Tensor): The sequence to the encoder layer. Shape: :math:`(B, L, E)` or
                :math:`(L, B, E)`.
            src_mask (Tensor | None, optional): The mask for the ``src`` sequence. Defaults to ``None``.
            src_key_padding_mask (Tensor | None, optional): The mask for the ``src`` keys per
                batch. Defaults to ``None``.
            is_causal (bool, optional): If specified, applies a causal mask as ``src_mask``.
                Defaults to ``False``. Warning: ``is_causal`` provides a hint the ``src_mask`` is
                a causal mask. Providing incorrect hints can result in incorrect execution,
                including forward and backward compatibility.

        Returns:
            Tensor: The output of the encoder layer. Shape: :math:`(B, L, E)` or :math:`(L, B, E)`.
        """
        src_key_padding_mask = F._canonical_mask(
            mask=src_key_padding_mask,
            mask_name="src_key_padding_mask",
            other_type=F._none_or_dtype(src_mask),
            other_name="src_mask",
            target_type=src.dtype,
        )

        src_mask = F._canonical_mask(
            mask=src_mask,
            mask_name="src_mask",
            other_type=None,
            other_name="",
            target_type=src.dtype,
            check_other=False,
        )

        x = src
        if self.norm_first:
            x = x + self._sa_block(
                self.norm1(x),
                src_mask,
                src_key_padding_mask,
                is_causal=is_causal,
            )
            x = x + self._ff_block(self.norm2(x))
        else:
            x = self.norm1(
                x + self._sa_block(x, src_mask, src_key_padding_mask, is_causal=is_causal)
            )
            x = self.norm2(x + self._ff_block(x))

        return x

    # self-attention block
    def _sa_block(
        self,
        x: Tensor,
        attn_mask: Tensor | None,
        key_padding_mask: Tensor | None,
        is_causal: bool = False,
    ) -> Tensor:
        x = self.self_attn(
            x,
            x,
            x,
            attn_mask=attn_mask,
            key_padding_mask=key_padding_mask,
            is_causal=is_causal,
        )[0]
        return self.dropout1(x)

    # feed-forward block
    def _ff_block(self, x: Tensor) -> Tensor:
        x = self.linear2(self.dropout(self.activation(self.linear1(x))))
        return self.dropout2(x)


class PackedTransformerDecoderLayer(nn.Module):
    __constants__ = ["batch_first", "norm_first"]

    def __init__(
        self,
        d_model: int,
        nhead: int,
        alpha: int,
        num_estimators: int,
        gamma: int = 1,
        dim_feedforward: int = 2048,
        dropout: float = 0.1,
        activation: Callable[[Tensor], Tensor] = F.relu,
        layer_norm_eps: float = 1e-5,
        batch_first: bool = False,
        norm_first: bool = False,
        first: bool = False,
        last: bool = False,
        bias: bool = True,
        device=None,
        dtype=None,
    ) -> None:
        r"""Packed-Ensembles-style TransformerDecoderLayer (made up of self-attention, multi-head
        attention, and feedforward network).

        Args:
            d_model (int): the number of expected features in the input.
            nhead (int): the number of heads in the multiheadattention models.
            alpha (float): the width multiplier of the layer.
            num_estimators (int): the number of estimators packed in the layer.
            gamma (int, optional): Defaults to ``1``.
            dim_feedforward (int, optional): the dimension of the feedforward network model. Defaults
                to ``2048``.
            dropout (float, optional): the dropout value. Defaults to ``0.1``.
            activation (Callable[[Tensor], Tensor], optional): the activation function of the
                intermediate layer, that is a unary callable. Defaults to ``F.relu``.
            layer_norm_eps (float, optional): the eps value in layer normalization components. Defaults
                to ``1e-5``.
            bias (bool, optional): If ``False``, ``Linear`` and ``LayerNorm`` layers will not learn an
                additive bias. Defaults to ``True``.
            batch_first (bool, optional): If ``True``, then the input and output tensors are provided
                as :math:`(\text{batch}, \text{seq}, \text{d_model})`. Defaults to ``False``
                :math:`(\text{seq}, \text{batch}, \text{d_model})`.
            norm_first (bool, optional): If ``True``, the layer norm is done prior to attention and
                feedforward operations, respectively. Otherwise, it is done after. Defaults to
                ``False``.
            first (bool, optional): Whether this is the first layer of the network. Defaults to
                ``False``.
            last (bool, optional): Whether this is the last layer of the network. Defaults to
                ``False``.
            device (torch.device, optional): The device to use for the layer's parameters. Defaults
                to ``None``.
            dtype (torch.dtype, optional): The dtype to use for the layer's parameters. Defaults to
                ``None``.

        Reference:
            - `Attention Is All You Need <https://arxiv.org/abs/1706.03762>`_: Original Multihead Attention formulation.
            - `Hierarchical Light Tranformer Ensembles for Multimodal Trajectory Forecasting <https://arxiv.org/abs/2403.17678>`_
              : Packed-Ensembles-style Multihead Attention formulation.
        """
        factory_kwargs = {"device": device, "dtype": dtype}
        super().__init__()

        self.self_attn = PackedMultiheadAttention(
            embed_dim=d_model,
            num_heads=nhead,
            alpha=alpha,
            num_estimators=num_estimators,
            gamma=gamma,
            dropout=dropout,
            bias=bias,
            batch_first=batch_first,
            first=first,
            **factory_kwargs,
        )

        self.multihead_attn = PackedMultiheadAttention(
            embed_dim=d_model,
            num_heads=nhead,
            alpha=alpha,
            num_estimators=num_estimators,
            gamma=gamma,
            dropout=dropout,
            bias=bias,
            batch_first=batch_first,
            **factory_kwargs,
        )

        self.linear1 = PackedLinear(
            in_features=d_model,
            out_features=dim_feedforward,
            alpha=alpha,
            num_estimators=num_estimators,
            gamma=gamma,
            implementation="einsum",
            bias=bias,
            **factory_kwargs,
        )
        self.dropout = nn.Dropout(dropout)
        self.linear2 = PackedLinear(
            in_features=dim_feedforward,
            out_features=d_model,
            alpha=alpha,
            num_estimators=num_estimators,
            gamma=gamma,
            implementation="einsum",
            bias=bias,
            last=last,
            **factory_kwargs,
        )

        self.norm_first = norm_first
        if self.norm_first and first:
            self.norm1 = nn.LayerNorm(d_model, eps=layer_norm_eps)
        else:
            self.norm1 = PackedLayerNorm(
                embed_dim=d_model,
                num_estimators=num_estimators,
                alpha=alpha,
                eps=layer_norm_eps,
                **factory_kwargs,
            )

        self.norm2 = PackedLayerNorm(
            embed_dim=d_model,
            num_estimators=num_estimators,
            alpha=alpha,
            eps=layer_norm_eps,
            **factory_kwargs,
        )

        if not self.norm_first and last:
            self.norm3 = PackedLayerNorm(
                embed_dim=d_model,
                num_estimators=num_estimators,
                alpha=num_estimators,
                eps=layer_norm_eps,
                **factory_kwargs,
            )
        else:
            self.norm3 = PackedLayerNorm(
                embed_dim=d_model,
                num_estimators=num_estimators,
                alpha=alpha,
                eps=layer_norm_eps,
                **factory_kwargs,
            )

        self.dropout1 = nn.Dropout(dropout)
        self.dropout2 = nn.Dropout(dropout)
        self.dropout3 = nn.Dropout(dropout)

        if activation is F.relu or isinstance(activation, torch.nn.ReLU):
            self.activation_relu_or_gelu = 1
        elif activation is F.gelu or isinstance(activation, torch.nn.GELU):
            self.activation_relu_or_gelu = 2
        else:
            self.activation_relu_or_gelu = 0
        self.activation = activation

    def forward(
        self,
        tgt: Tensor,
        memory: Tensor,
        tgt_mask: Tensor | None = None,
        memory_mask: Tensor | None = None,
        tgt_key_padding_mask: Tensor | None = None,
        memory_key_padding_mask: Tensor | None = None,
        tgt_is_causal: bool = False,
        memory_is_causal: bool = False,
    ) -> Tensor:
        r"""Pass the input (and mask) through the decoder layer.

        Args:
            tgt (Tensor): The sequence to the decoder layer. Shape: :math:`(B, L, E)` or
                :math:`(L, B, E)`.
            memory (Tensor): The sequence from the last layer of the encoder. Shape:
                :math:`(B, S, E)` or :math:`(S, B, E)`.
            tgt_mask (Tensor | None, optional): The mask for the ``tgt`` sequence. Defaults to
                ``None``.
            memory_mask (Tensor | None, optional): The mask for the ``memory`` sequence. Defaults
                to ``None``.
            tgt_key_padding_mask (Tensor | None, optional): The mask for the ``tgt`` keys per
                batch. Defaults to ``None``.
            memory_key_padding_mask (Tensor | None, optional): The mask for the ``memory`` keys per
                batch. Defaults to ``None``.
            tgt_is_causal (bool, optional): If specified, applies a causal mask as ``tgt_mask``.
                Defaults to ``False``. Warning: ``tgt_is_causal`` provides a hint the ``tgt_mask``
                is a causal mask. Providing incorrect hints can result in incorrect execution,
                including forward and backward compatibility.
            memory_is_causal (bool, optional): If specified, applies a causal mask as ``memory_mask``.
                Defaults to ``False``. Warning: ``memory_is_causal`` provides a hint the ``memory_mask``
                is a causal mask. Providing incorrect hints can result in incorrect execution,
                including forward and backward compatibility.

        Returns:
            Tensor: The output of the encoder layer. Shape: :math:`(B, L, E)` or :math:`(L, B, E)`.
        """
        x = tgt
        if self.norm_first:
            x = x + self._sa_block(self.norm1(x), tgt_mask, tgt_key_padding_mask, tgt_is_causal)
            x = x + self._mha_block(
                self.norm2(x),
                memory,
                memory_mask,
                memory_key_padding_mask,
                memory_is_causal,
            )
            x = x + self._ff_block(self.norm3(x))
        else:
            x = self.norm1(x + self._sa_block(x, tgt_mask, tgt_key_padding_mask, tgt_is_causal))
            x = self.norm2(
                x
                + self._mha_block(
                    x,
                    memory,
                    memory_mask,
                    memory_key_padding_mask,
                    memory_is_causal,
                )
            )
            x = self.norm3(x + self._ff_block(x))

        return x

    # self-attention block
    def _sa_block(
        self,
        x: Tensor,
        attn_mask: Tensor | None,
        key_padding_mask: Tensor | None,
        is_causal: bool = False,
    ) -> Tensor:
        x = self.self_attn(
            x,
            x,
            x,
            attn_mask=attn_mask,
            key_padding_mask=key_padding_mask,
            is_causal=is_causal,
        )[0]
        return self.dropout1(x)

    # multi-head attention block
    def _mha_block(
        self,
        x: Tensor,
        memory: Tensor,
        attn_mask: Tensor | None,
        key_padding_mask: Tensor | None,
        is_causal: bool = False,
    ) -> Tensor:
        x = self.multihead_attn(
            x,
            memory,
            memory,
            attn_mask=attn_mask,
            key_padding_mask=key_padding_mask,
            is_causal=is_causal,
        )[0]
        return self.dropout2(x)

    # feed-forward block
    def _ff_block(self, x: Tensor) -> Tensor:
        x = self.linear2(self.dropout(self.activation(self.linear1(x))))
        return self.dropout3(x)<|MERGE_RESOLUTION|>--- conflicted
+++ resolved
@@ -76,17 +76,10 @@
                 - ``"sparse"``: The sparse implementation of the linear layer.
                 - ``"full"``: The full implementation of the linear layer.
                 - ``"einsum"``: The einsum implementation of the linear layer.
-<<<<<<< HEAD
-            rearrange (bool, optional): Rearrange the input and outputs for
-            compatibility with previous and later layers. Defaults to ``True``.
-            device (torch.device, optional): The device to use for the layer's parameters. Defaults to ``None``.
-            dtype (torch.dtype, optional): The dtype to use for the layer's parameters. Defaults to ``None``.
-=======
             device (torch.device, optional): The device to use for the layer's
                 parameters. Defaults to ``None``.
             dtype (torch.dtype, optional): The dtype to use for the layer's
                 parameters. Defaults to ``None``.
->>>>>>> a48a51f3
 
         Shape:
             - Input:
