import math
from collections.abc import Callable
from typing import Any

import torch
from einops import rearrange
from torch import Tensor, nn
from torch.nn import functional as F
from torch.nn.common_types import _size_1_t, _size_2_t, _size_3_t

from .functional.packed import packed_linear, packed_multi_head_attention_forward


def check_packed_parameters_consistency(alpha: float, gamma: int, num_estimators: int) -> None:
    """Check the consistency of the parameters of the Packed-Ensembles layers.

    Args:
        alpha (int): The width multiplier of the layer.
        gamma (int): The number of groups in the ensemble.
        num_estimators (int): The number of estimators in the ensemble.
    """
    if alpha is None:
        raise ValueError("You must specify the value of the arg. `alpha`")

    if alpha <= 0:
        raise ValueError(f"Attribute `alpha` should be > 0, not {alpha}")

    if not isinstance(gamma, int):
        raise TypeError(f"Attribute `gamma` should be an int, not {type(gamma)}")
    if gamma <= 0:
        raise ValueError(f"Attribute `gamma` should be >= 1, not {gamma}")

    if num_estimators is None:
        raise ValueError("You must specify the value of the arg. `num_estimators`")
    if not isinstance(num_estimators, int):
        raise TypeError(f"Attribute `num_estimators` should be an int, not {type(num_estimators)}")
    if num_estimators <= 0:
        raise ValueError(f"Attribute `num_estimators` should be >= 1, not {num_estimators}")


class PackedLinear(nn.Module):
    def __init__(
        self,
        in_features: int,
        out_features: int,
        alpha: float,
        num_estimators: int,
        gamma: int = 1,
        bias: bool = True,
        first: bool = False,
        last: bool = False,
        implementation: str = "legacy",
        rearrange: bool = True,
        device=None,
        dtype=None,
    ) -> None:
        r"""Packed-Ensembles-style Linear layer.

        This layer computes fully-connected operation for a given number of
        estimators (:attr:`num_estimators`).

        Args:
            in_features (int): Number of input features of the linear layer.
            out_features (int): Number of channels produced by the linear layer.
            alpha (float): The width multiplier of the linear layer.
            num_estimators (int): The number of estimators grouped in the layer.
            gamma (int, optional): Defaults to ``1``.
<<<<<<< HEAD
            bias (bool, optional): It ``True``, adds a learnable bias to the output. Defaults to ``True``.
            first (bool, optional): Whether this is the first layer of the network. Defaults to ``False``.
            last (bool, optional): Whether this is the last layer of the network. Defaults to ``False``.
            implementation (str, optional): The implementation to use. Defaults to ``"legacy"``.
=======
            bias (bool, optional): It ``True``, adds a learnable bias to the
                output. Defaults to ``True``.
            first (bool, optional): Whether this is the first layer of the
                network. Defaults to ``False``.
            last (bool, optional): Whether this is the last layer of the network.
                Defaults to ``False``.
            implementation (str, optional): The implementation to use. Available implementations:

                - ``"legacy"`` (default): The legacy implementation of the linear layer.
                - ``"sparse"``: The sparse implementation of the linear layer.
                - ``"full"``: The full implementation of the linear layer.
                - ``"einsum"``: The einsum implementation of the linear layer.
>>>>>>> 1f4db811
            rearrange (bool, optional): Rearrange the input and outputs for
            compatibility with previous and later layers. Defaults to ``True``.
            device (torch.device, optional): The device to use for the layer's parameters. Defaults to ``None``.
            dtype (torch.dtype, optional): The dtype to use for the layer's parameters. Defaults to ``None``.

        Explanation Note:
            Increasing :attr:`alpha` will increase the number of channels of the
            ensemble, increasing its representation capacity. Increasing
            :attr:`gamma` will increase the number of groups in the network and
            therefore reduce the number of parameters.

        Note:
            Each ensemble member will only see
            :math:`\frac{\text{in_features}}{\text{num_estimators}}` features,
            so when using :attr:`gamma` you should make sure that
            :attr:`in_features` and :attr:`out_features` are both divisible by
            :attr:`n_estimators` :math:`\times`:attr:`gamma`. However, the
            number of input and output features will be changed to comply with
            this constraint.

        Note:
            The input should be of shape (`batch_size`, :attr:`in_features`, 1,
            1). The (often) necessary rearrange operation is executed by
            default.
        """
        check_packed_parameters_consistency(alpha, gamma, num_estimators)

        if implementation not in ["legacy", "sparse", "full", "einsum"]:
            raise ValueError(
                f"Unknown implementation: {implementation} for PackedLinear"
                "Available implementations are: 'legacy', 'sparse', 'full', 'einsum'"
            )

        factory_kwargs = {"device": device, "dtype": dtype}
        super().__init__()

        self.first = first
        self.num_estimators = num_estimators
        self.rearrange = rearrange
        self.implementation = implementation

        # Define the number of features of the underlying convolution
        extended_in_features = int(in_features * (1 if first else alpha))
        extended_out_features = int(out_features * (num_estimators if last else alpha))

        # Define the number of groups of the underlying convolution
        actual_groups = num_estimators * gamma if not first else 1

        # fix if not divisible by groups
        if extended_in_features % actual_groups:
            extended_in_features += num_estimators - extended_in_features % (actual_groups)
        if extended_out_features % num_estimators * gamma:
            extended_out_features += num_estimators - extended_out_features % (
                num_estimators * gamma
            )

        if self.implementation == "legacy":
            self.weight = nn.Parameter(
                torch.empty(
                    (
                        extended_out_features,
                        extended_in_features // actual_groups,
                        1,
                    ),
                    **factory_kwargs,
                )
            )
        else:
            self.weight = nn.Parameter(
                torch.empty(
                    (
                        actual_groups,
                        extended_out_features // actual_groups,
                        extended_in_features // actual_groups,
                    ),
                    **factory_kwargs,
                )
            )

        self.in_features = extended_in_features // actual_groups
        self.out_features = extended_out_features // actual_groups
        self.groups = actual_groups

        if bias:
            self.bias = nn.Parameter(torch.empty(extended_out_features, **factory_kwargs))
        else:
            self.register_parameter("bias", None)

        self.reset_parameters()

    def reset_parameters(self) -> None:
        if self.implementation == "legacy":
            nn.init.kaiming_uniform_(self.weight, a=math.sqrt(5))
        else:
            for n in range(self.groups):
                nn.init.kaiming_uniform_(self.weight[n], a=math.sqrt(5))
        if self.bias is not None:
            fan_in, _ = nn.init._calculate_fan_in_and_fan_out(self.weight[0])
            bound = 1 / math.sqrt(fan_in) if fan_in > 0 else 0
            nn.init.uniform_(self.bias, -bound, bound)

        if self.implementation == "sparse":
            self.weight = nn.Parameter(torch.block_diag(*self.weight).to_sparse())

    def _rearrange_forward(self, x: Tensor) -> Tensor:
        x = x.unsqueeze(-1)
        if not self.first:
            x = rearrange(x, "(m e) c h -> e (m c) h", m=self.num_estimators)
        x = F.conv1d(x, self.weight, self.bias, 1, 0, 1, self.groups)
        x = rearrange(x, "e (m c) h -> (m e) c h", m=self.num_estimators)
        return x.squeeze(-1)

    def forward(self, inputs: Tensor) -> Tensor:
        if self.implementation == "legacy":
            if self.rearrange:
                return self._rearrange_forward(inputs)
            return F.conv1d(inputs, self.weight, self.bias, 1, 0, 1, self.groups)
        return packed_linear(
            inputs=inputs,
            weight=self.weight,
            num_groups=self.groups,
            implementation=self.implementation,
            bias=self.bias,
        )


class PackedConv1d(nn.Module):
    def __init__(
        self,
        in_channels: int,
        out_channels: int,
        kernel_size: _size_1_t,
        alpha: int,
        num_estimators: int,
        gamma: int = 1,
        stride: _size_1_t = 1,
        padding: str | _size_1_t = 0,
        dilation: _size_1_t = 1,
        groups: int = 1,
        minimum_channels_per_group: int = 64,
        bias: bool = True,
        padding_mode: str = "zeros",
        first: bool = False,
        last: bool = False,
        device=None,
        dtype=None,
    ) -> None:
        r"""Packed-Ensembles-style Conv1d layer.

        Args:
            in_channels (int): Number of channels in the input image.
            out_channels (int): Number of channels produced by the convolution.
            kernel_size (int or tuple): Size of the convolving kernel.
            alpha (int): The channel multiplier of the convolutional layer.
            num_estimators (int): Number of estimators in the ensemble.
            gamma (int, optional): Defaults to ``1``.
            stride (int or tuple, optional): Stride of the convolution. Defaults to ``1``.
            padding (int, tuple or str, optional): Padding added to both sides of the input. Defaults to ``0``.
            dilation (int or tuple, optional): Spacing between kernel elements. Defaults to ``1``.
            groups (int, optional): Number of blocked connexions from input
            channels to output channels for each estimator. Defaults to ``1``.
            minimum_channels_per_group (int, optional): Smallest possible number of channels per group.
            bias (bool, optional): If ``True``, adds a learnable bias to the output. Defaults to ``True``.
            padding_mode (str, optional): ``'zeros'``, ``'reflect'``,``'replicate'`` or ``'circular'``. Defaults to ``'zeros'``.
            first (bool, optional): Whether this is the first layer of the network. Defaults to ``False``.
            last (bool, optional): Whether this is the last layer of the network. Defaults to ``False``.
            device (torch.device, optional): The device to use for the layer's
            parameters. Defaults to ``None``.
            dtype (torch.dtype, optional): The dtype to use for the layer's
            parameters. Defaults to ``None``.

        Explanation Note:
            Increasing :attr:`alpha` will increase the number of channels of the
            ensemble, increasing its representation capacity. Increasing
            :attr:`gamma` will increase the number of groups in the network and
            therefore reduce the number of parameters.

        Note:
            Each ensemble member will only see
            :math:`\frac{\text{in_channels}}{\text{num_estimators}}` channels,
            so when using :attr:`groups` you should make sure that
            :attr:`in_channels` and :attr:`out_channels` are both divisible by
            :attr:`num_estimators` :math:`\times`:attr:`gamma` :math:`\times`
            :attr:`groups`. However, the number of input and output channels will
            be changed to comply with this constraint.
        """
        check_packed_parameters_consistency(alpha, gamma, num_estimators)
        factory_kwargs = {"device": device, "dtype": dtype}
        super().__init__()

        self.num_estimators = num_estimators

        # Define the number of channels of the underlying convolution
        extended_in_channels = int(in_channels * (1 if first else alpha))
        extended_out_channels = int(out_channels * (num_estimators if last else alpha))

        # Define the number of groups of the underlying convolution
        actual_groups = 1 if first else gamma * groups * num_estimators

        while (
            extended_in_channels % actual_groups != 0
            or extended_in_channels // actual_groups < minimum_channels_per_group
        ) and actual_groups // (groups * num_estimators) > 1:
            gamma -= 1
            actual_groups = gamma * groups * num_estimators

        # fix if not divisible by groups
        if extended_in_channels % actual_groups:
            extended_in_channels += num_estimators - extended_in_channels % actual_groups
        if extended_out_channels % actual_groups:
            extended_out_channels += num_estimators - extended_out_channels % actual_groups

        self.conv = nn.Conv1d(
            in_channels=extended_in_channels,
            out_channels=extended_out_channels,
            kernel_size=kernel_size,
            stride=stride,
            padding=padding,
            dilation=dilation,
            groups=actual_groups,
            bias=bias,
            padding_mode=padding_mode,
            **factory_kwargs,
        )

    def forward(self, inputs: Tensor) -> Tensor:
        return self.conv(inputs)

    @property
    def weight(self) -> Tensor:
        r"""The weight of the underlying convolutional layer."""
        return self.conv.weight

    @property
    def bias(self) -> Tensor | None:
        r"""The bias of the underlying convolutional layer."""
        return self.conv.bias


class PackedConv2d(nn.Module):
    def __init__(
        self,
        in_channels: int,
        out_channels: int,
        kernel_size: _size_2_t,
        alpha: int,
        num_estimators: int,
        gamma: int = 1,
        stride: _size_2_t = 1,
        padding: str | _size_2_t = 0,
        dilation: _size_2_t = 1,
        groups: int = 1,
        minimum_channels_per_group: int = 64,
        bias: bool = True,
        padding_mode: str = "zeros",
        first: bool = False,
        last: bool = False,
        device: Any | None = None,
        dtype: Any | None = None,
    ) -> None:
        r"""Packed-Ensembles-style Conv2d layer.

        Args:
            in_channels (int): Number of channels in the input image.
            out_channels (int): Number of channels produced by the convolution.
            kernel_size (int or tuple): Size of the convolving kernel.
            alpha (int): The channel multiplier of the convolutional layer.
            num_estimators (int): Number of estimators in the ensemble.
            gamma (int, optional): Defaults to ``1``.
            stride (int or tuple, optional): Stride of the convolution. Defaults to ``1``.
            padding (int, tuple or str, optional): Padding added to all four sides of the input. Defaults to ``0``.
            dilation (int or tuple, optional): Spacing between kernel elements. Defaults to ``1``.
            groups (int, optional): Number of blocked connexions from input channels to output channels for each estimator. Defaults to ``1``.
            minimum_channels_per_group (int, optional): Smallest possible number of channels per group.
            bias (bool, optional): If ``True``, adds a learnable bias to the output. Defaults to ``True``.
            padding_mode (str, optional): ``'zeros'``, ``'reflect'``,``'replicate'`` or ``'circular'``. Defaults to ``'zeros'``.
            first (bool, optional): Whether this is the first layer of the network. Defaults to ``False``.
            last (bool, optional): Whether this is the last layer of the network. Defaults to ``False``.
            device (torch.device, optional): The device to use for the layer's parameters. Defaults to ``None``.
            dtype (torch.dtype, optional): The dtype to use for the layer's parameters. Defaults to ``None``.

        Explanation Note:
            Increasing :attr:`alpha` will increase the number of channels of the
            ensemble, increasing its representation capacity. Increasing
            :attr:`gamma` will increase the number of groups in the network and
            therefore reduce the number of parameters.

        Note:
            Each ensemble member will only see
            :math:`\frac{\text{in_channels}}{\text{num_estimators}}` channels,
            so when using :attr:`groups` you should make sure that
            :attr:`in_channels` and :attr:`out_channels` are both divisible by
            :attr:`num_estimators` :math:`\times`:attr:`gamma` :math:`\times`
            :attr:`groups`. However, the number of input and output channels will
            be changed to comply with this constraint.
        """
        check_packed_parameters_consistency(alpha, gamma, num_estimators)
        factory_kwargs = {"device": device, "dtype": dtype}
        super().__init__()

        self.num_estimators = num_estimators

        # Define the number of channels of the underlying convolution
        extended_in_channels = int(in_channels * (1 if first else alpha))
        extended_out_channels = int(out_channels * (num_estimators if last else alpha))

        # Define the number of groups of the underlying convolution
        actual_groups = 1 if first else gamma * groups * num_estimators

        while (
            extended_in_channels % actual_groups != 0
            or extended_in_channels // actual_groups < minimum_channels_per_group
        ) and actual_groups // (groups * num_estimators) > 1:
            gamma -= 1
            actual_groups = gamma * groups * num_estimators

        # fix if not divisible by groups
        if extended_in_channels % actual_groups:
            extended_in_channels += num_estimators - extended_in_channels % actual_groups
        if extended_out_channels % actual_groups:
            extended_out_channels += num_estimators - extended_out_channels % actual_groups

        self.conv = nn.Conv2d(
            in_channels=extended_in_channels,
            out_channels=extended_out_channels,
            kernel_size=kernel_size,
            stride=stride,
            padding=padding,
            dilation=dilation,
            groups=actual_groups,
            bias=bias,
            padding_mode=padding_mode,
            **factory_kwargs,
        )

    def forward(self, inputs: Tensor) -> Tensor:
        return self.conv(inputs)

    @property
    def weight(self) -> Tensor:
        r"""The weight of the underlying convolutional layer."""
        return self.conv.weight

    @property
    def bias(self) -> Tensor | None:
        r"""The bias of the underlying convolutional layer."""
        return self.conv.bias


class PackedConv3d(nn.Module):
    def __init__(
        self,
        in_channels: int,
        out_channels: int,
        kernel_size: _size_3_t,
        alpha: int,
        num_estimators: int,
        gamma: int = 1,
        stride: _size_3_t = 1,
        padding: str | _size_3_t = 0,
        dilation: _size_3_t = 1,
        groups: int = 1,
        minimum_channels_per_group: int = 64,
        bias: bool = True,
        padding_mode: str = "zeros",
        first: bool = False,
        last: bool = False,
        device: Any | None = None,
        dtype: Any | None = None,
    ) -> None:
        r"""Packed-Ensembles-style Conv3d layer.

        Args:
            in_channels (int): Number of channels in the input image.
            out_channels (int): Number of channels produced by the convolution.
            kernel_size (int or tuple): Size of the convolving kernel.
            alpha (int): The channel multiplier of the convolutional layer.
            num_estimators (int): Number of estimators in the ensemble.
            gamma (int, optional): Defaults to ``1``.
            stride (int or tuple, optional): Stride of the convolution. Defaults to ``1``.
            padding (int, tuple or str, optional): Padding added to all six sides of the input. Defaults to ``0``.
            dilation (int or tuple, optional): Spacing between kernel elements. Defaults to ``1``.
            groups (int, optional): Number of blocked connexions from input
            channels to output channels for each estimator. Defaults to ``1``.
            minimum_channels_per_group (int, optional): Smallest possible number of channels per group.
            bias (bool, optional): If ``True``, adds a learnable bias to the output. Defaults to ``True``.
            padding_mode (str, optional): ``'zeros'``, ``'reflect'``,``'replicate'`` or ``'circular'``. Defaults to ``'zeros'``.
            first (bool, optional): Whether this is the first layer of the network. Defaults to ``False``.
            last (bool, optional): Whether this is the last layer of the network. Defaults to ``False``.
            device (torch.device, optional): The device to use for the layer's parameters. Defaults to ``None``.
            dtype (torch.dtype, optional): The dtype to use for the layer's parameters. Defaults to ``None``.

        Explanation Note:
            Increasing :attr:`alpha` will increase the number of channels of the
            ensemble, increasing its representation capacity. Increasing
            :attr:`gamma` will increase the number of groups in the network and
            therefore reduce the number of parameters.

        Note:
            Each ensemble member will only see
            :math:`\frac{\text{in_channels}}{\text{num_estimators}}` channels,
            so when using :attr:`groups` you should make sure that
            :attr:`in_channels` and :attr:`out_channels` are both divisible by
            :attr:`num_estimators` :math:`\times`:attr:`gamma` :math:`\times`
            :attr:`groups`. However, the number of input and output channels will
            be changed to comply with this constraint.
        """
        factory_kwargs = {"device": device, "dtype": dtype}
        super().__init__()
        check_packed_parameters_consistency(alpha, gamma, num_estimators)

        self.num_estimators = num_estimators

        # Define the number of channels of the underlying convolution
        extended_in_channels = int(in_channels * (1 if first else alpha))
        extended_out_channels = int(out_channels * (num_estimators if last else alpha))

        # Define the number of groups of the underlying convolution
        actual_groups = 1 if first else gamma * groups * num_estimators

        while (
            extended_in_channels % actual_groups != 0
            or extended_in_channels // actual_groups < minimum_channels_per_group
        ) and actual_groups // (groups * num_estimators) > 1:
            gamma -= 1
            actual_groups = gamma * groups * num_estimators

        # fix if not divisible by groups
        if extended_in_channels % actual_groups:
            extended_in_channels += num_estimators - extended_in_channels % actual_groups
        if extended_out_channels % actual_groups:
            extended_out_channels += num_estimators - extended_out_channels % actual_groups

        self.conv = nn.Conv3d(
            in_channels=extended_in_channels,
            out_channels=extended_out_channels,
            kernel_size=kernel_size,
            stride=stride,
            padding=padding,
            dilation=dilation,
            groups=actual_groups,
            bias=bias,
            padding_mode=padding_mode,
            **factory_kwargs,
        )

    def forward(self, inputs: Tensor) -> Tensor:
        return self.conv(inputs)

    @property
    def weight(self) -> Tensor:
        r"""The weight of the underlying convolutional layer."""
        return self.conv.weight

    @property
    def bias(self) -> Tensor | None:
        r"""The bias of the underlying convolutional layer."""
        return self.conv.bias


class PackedLayerNorm(nn.GroupNorm):
    def __init__(
        self,
        embed_dim: int,
        num_estimators: int,
        alpha: float,
        eps: float = 1e-5,
        affine: bool = True,
        device=None,
        dtype=None,
    ) -> None:
        """Packed-Ensembles-style LayerNorm layer.

        Args:
            embed_dim (int): the number of features in the input tensor.
            num_estimators (int): the number of estimators in the ensemble.
            alpha (float): the width multiplier of the layer.
            eps (float, optional): a value added to the denominator for numerical stability. Defaults to 1e-5.
            affine (bool, optional): a boolean value that when set to ``True``, this module has learnable per_channel affine parameters initialized to ones (for weights) and zeros (for biases). Defaults to ``True``.
            device (torch.device, optional): The device to use for the layer's parameters. Defaults to ``None``.
            dtype (torch.dtype, optional): The dtype to use for the layer's parameters. Defaults to ``None``.

        Shape:
            - Input: :math:`(N, *)` where :math:`*` means any number of additional dimensions.
            - Output: :math:`(N, *)` (same shape as input)
        """
        super().__init__(
            num_groups=num_estimators,
            num_channels=int(embed_dim * alpha),
            eps=eps,
            affine=affine,
            device=device,
            dtype=dtype,
        )

    def forward(self, inputs: Tensor) -> Tensor:
        x = rearrange(inputs, "b ... h -> b h ...")
        x = F.group_norm(
            x,
            self.num_groups,
            self.weight,
            self.bias,
            self.eps,
        )
        return rearrange(x, "b h ... -> b ... h")


class PackedMultiheadAttention(nn.Module):
    __constants__ = ["batch_first"]
    bias_k: Tensor | None
    bias_v: Tensor | None

    def __init__(
        self,
        embed_dim: int,
        num_heads: int,
        alpha: float,
        num_estimators: int,
        gamma: int = 1,
        dropout=0.0,
        bias=True,
        add_bias_kv=False,
        add_zero_attn=False,
        kdim: int | None = None,
        vdim: int | None = None,
        batch_first=False,
        first=False,
        last=False,
        device=None,
        dtype=None,
    ) -> None:
        r"""Packed-Ensembles-style MultiheadAttention layer.

        Args:
            embed_dim (int): Size of the embedding dimension.
            num_heads (int): Number of parallel attention heads.
            alpha (float): The width multiplier of the embedding dimension.
            num_estimators (int): The number of estimators packed in the layer.
            gamma (int, optional): Defaults to ``1``.
            dropout (float, optional): Dropout probability on ``attn_output_weights``. Defaults to ``0.0``
                (no dropout).
            bias (bool, optional): Ì specified, adds bias to input / output projection layers.
                Defaults to ``True``.
            add_bias_kv (bool, optional): If specified, adds bias to the key and value sequences at
                ``dim=0``. Defaults to ``False``.
            add_zero_attn (bool, optional): If specified, adds a new batch of zeros to the key and
                value sequences at ``dim=1``. Defaults to ``False``.
            kdim (int | None, optional): Total number of features for keys. Defaults to ``None``
                (uses ``kdim=embed_dim``).
            vdim (int | None, optional): Total number of features for values. Defaults to ``None``
                (uses ``vdim=embed_dim``).
            batch_first (bool, optional): If ``True``, then the input and output tensors are provided
                as (batch, seq, feature). Defaults to ``False`` (seq, batch, feature).
            first (bool, optional): Whether this is the first layer of the network. Defaults to
                ``False``.
            last (bool, optional): Whether this is the last layer of the network. Defaults to
                ``False``.
            device (torch.device, optional): The device to use for the layer's parameters. Defaults
                to ``None``.
            dtype (torch.dtype, optional): The dtype to use for the layer's parameters. Defaults to
                ``None``.

        Reference:
            - `Attention Is All You Need <https://arxiv.org/abs/1706.03762>`_: Original Multihead Attention formulation.
            - `Hierarchical Light Tranformer Ensembles for Multimodal Trajectory Forecasting <https://arxiv.org/abs/2403.17678>`_
              : Packed-Ensembles-style Multihead Attention formulation.
        """
        factory_kwargs = {"device": device, "dtype": dtype}
        super().__init__()

        self.kdim = kdim if kdim is not None else embed_dim
        self.vdim = vdim if vdim is not None else embed_dim
        self._qkv_same_embed_dim = self.kdim == embed_dim and self.vdim == embed_dim

        self.embed_dim = int(embed_dim * alpha)

        augmentation = 1 if first else alpha
        in_embed_dim = int(embed_dim * augmentation)
        self.kdim = int(self.kdim * augmentation)
        self.vdim = int(self.vdim * augmentation)

        self.num_groups = 1 if first else num_estimators * gamma

        self.num_heads = num_heads * self.num_groups
        self.dropout = dropout
        self.batch_first = batch_first
        self.head_dim = self.embed_dim // self.num_heads
        assert self.head_dim * self.num_heads == self.embed_dim, (
            "embed_dim must be divisible by num_heads"
        )

        self.num_estimators = num_estimators
        self.alpha = alpha
        self.gamma = gamma

        if not self._qkv_same_embed_dim:
            self.q_proj_weight = nn.Parameter(
                torch.empty(
                    (
                        self.num_groups,
                        self.embed_dim // self.num_groups,
                        in_embed_dim // self.num_groups,
                    ),
                    **factory_kwargs,
                )
            )
            self.k_proj_weight = nn.Parameter(
                torch.empty(
                    (
                        self.num_groups,
                        self.embed_dim // self.num_groups,
                        self.kdim // self.num_groups,
                    ),
                    **factory_kwargs,
                )
            )
            self.v_proj_weight = nn.Parameter(
                torch.empty(
                    (
                        self.num_groups,
                        self.embed_dim // self.num_groups,
                        self.vdim // self.num_groups,
                    ),
                    **factory_kwargs,
                )
            )
            self.register_parameter("in_proj_weight", None)
        else:
            self.in_proj_weight = nn.Parameter(
                torch.empty(
                    (
                        self.num_groups,
                        3 * self.embed_dim // self.num_groups,
                        in_embed_dim // self.num_groups,
                    ),
                    **factory_kwargs,
                )
            )
            self.register_parameter("q_proj_weight", None)
            self.register_parameter("k_proj_weight", None)
            self.register_parameter("v_proj_weight", None)

        if bias:
            self.in_proj_bias = nn.Parameter(torch.empty(3 * self.embed_dim, **factory_kwargs))
        else:
            self.register_parameter("in_proj_bias", None)

        if add_bias_kv:
            self.bias_k = nn.Parameter(torch.empty((1, 1, self.embed_dim), **factory_kwargs))
            self.bias_v = nn.Parameter(torch.empty((1, 1, self.embed_dim), **factory_kwargs))
        else:
            self.bias_k = self.bias_v = None

        self.out_proj = PackedLinear(
            in_features=embed_dim,
            out_features=embed_dim,
            alpha=alpha,
            num_estimators=num_estimators,
            gamma=gamma,
            implementation="einsum",
            bias=bias,
            first=False,
            last=last,
            **factory_kwargs,
        )

        self.add_zero_attn = add_zero_attn

        self._reset_parameters()

    def _reset_parameters(self):
        if self._qkv_same_embed_dim:
            for i in range(self.in_proj_weight.size(0)):
                nn.init.xavier_uniform_(self.in_proj_weight[i])
        else:
            for i in range(self.q_proj_weight.size(0)):
                nn.init.xavier_uniform_(self.q_proj_weight[i])
                nn.init.xavier_uniform_(self.k_proj_weight[i])
                nn.init.xavier_uniform_(self.v_proj_weight[i])

        if self.in_proj_bias is not None:
            nn.init.constant_(self.in_proj_bias, 0.0)
            nn.init.constant_(self.out_proj.bias, 0.0)

    def forward(
        self,
        query: Tensor,
        key: Tensor,
        value: Tensor,
        key_padding_mask: Tensor | None = None,
        need_weights: bool = False,
        attn_mask: Tensor | None = None,
        average_attn_weights: bool = True,
        is_causal: bool = False,
    ) -> tuple[Tensor, None]:
        r"""Computes attention outputs given query, key, and value tensors.

        Args:
            query (Tensor): Query embeddings of shape :math:`(L, E_q)` for unbatched input,
                :math:`(L, B, E_q)` when ``batch_first=False`` or :math:`(B, L, E_q)` when
                ``batch_first=True``, where :math:`L` is the target sequence length, :math:`B` is
                the batch size, and :math:`E_q` is the query embedding dimension ``embed_dim``.
            key (Tensor): Key embeddingd of shape :math:`(S, E_k)` for unbatched input,
                :math:`(S, B, E_k)` when ``batch_first=False`` or :math:`(B, S, E_k)` when
                ``batch_first=True``, where :math:`S` is the source sequence length, :math:`B` is
                the batch size and :math:`E_k` is the key embedding dimension ``kdim``.
            value (Tensor): Value embeddings of shape :math:`(S, E_v)` for unbatched input,
                :math:`(S, B, E_v)` when ``batch_first=False`` or :math:`(B, S, E_v)` when
                ``batch_first=True``, where :math:`S` is the source sequence length, :math:`B` is
                the batch size and :math:`E_v` is the value embedding dimension ``vdim``.
            key_padding_mask (Tensor | None, optional): If specified, a mask of shape
                :math:`(B, S)` indicating which elements within ``key`` to ignore for the purpose
                of attention (i.e. treat as "padding"). For unbatched `query`, shape should be
                :math:`(S)`. Binary and float masks are supported. For a binary mask, a ``True``
                value indicates that the corresponding ``key`` value will be ignored for the
                purpose of attention. For a float mask, it will be directly added to the
                corresponding ``key`` value. Defaults to ``None``.
            need_weights (bool, optional): If specified, returns ``attn_output_weights`` in
                addition to ``attn_outputs``. Set ``need_weights=False`` to use the optimized
                ``scale_dot_product_attention`` and achieve the best performance for MHA.
                Defaults to ``False``.
            attn_mask (Tensor | None, optional): If specified, a 2D or 3D mask preventing attention
                to certain positions. Must be of shape :math:`(L,S)` or
                :math:`(B \times \text{num_heads}, L, S)`, where :math:`B` is the batch size, :math:`L`
                is the target sequence length, and :math:`S` is the source sequence length. A 2D mask
                will be broadcasted across the batch while a 3D mask allows for a different mask for
                each entry in the batch. Binary and float masks are supported. For a binary mask, a
                ``True`` value indicates that the corresponding position is not allowed to attend to.
                For a float mask, the mask values will be added to the attention weight. If both
                ``attn_mask`` and ``key_padding_mask`` are provided, their types should match.
                Defaults to ``None``.
            average_attn_weights (bool, optional): If ``True``, indicates that the returned
                ``attn_weights`` should be averaged across heads. Otherwise, ``attn_weights`` are
                provided separately per head. Note that this flag only has an effect when
                ``need_weights=True``. Defaults to ``True``.
            is_causal (bool, optional): _description_. Defaults to ``False``.

        Warning:
            ``need_weights=True`` and therefore ``average_attn_weights`` are not supported yet thus
            have no effect.

        Returns:
            tuple[Tensor, None]:
                - *attn_output* (Tensor): The output tensor of shape :math:`(L, E_q)`, :math:`(L, B, E_q)`
                  or :math:`(B, L, E_q)` where :math:`L` is the target sequence length, :math:`B` is
                  the batch size, and :math:`E_q` is the embedding dimension ``embed_dim``.
                - *attn_output_weights* (None): Always ``None`` has we do not support
                  ``need_weights=True`` yet.
        """
        is_batched = query.dim() == 3

        key_padding_mask = F._canonical_mask(
            mask=key_padding_mask,
            mask_name="key_padding_mask",
            other_type=F._none_or_dtype(attn_mask),
            other_name="attn_mask",
            target_type=query.dtype,
        )

        attn_mask = F._canonical_mask(
            mask=attn_mask,
            mask_name="attn_mask",
            other_type=None,
            other_name="",
            target_type=query.dtype,
            check_other=False,
        )

        if self.batch_first and is_batched:
            # make sure that the transpose op does not affect the "is" property
            if key is value:
                if query is key:
                    query = key = value = query.transpose(1, 0)
                else:
                    query, key = (x.transpose(1, 0) for x in (query, key))
                    value = key
            else:
                query, key, value = (x.transpose(1, 0) for x in (query, key, value))

        if not self._qkv_same_embed_dim:
            (
                attn_output,
                _,
            ) = packed_multi_head_attention_forward(
                query,
                key,
                value,
                self.embed_dim,
                self.num_heads,
                self.num_groups,
                self.in_proj_weight,
                self.in_proj_bias,
                self.bias_k,
                self.bias_v,
                self.add_zero_attn,
                self.dropout,
                self.out_proj.weight,
                self.out_proj.bias,
                training=self.training,
                key_padding_mask=key_padding_mask,
                need_weights=need_weights,
                attn_mask=attn_mask,
                use_separate_proj_weight=True,
                q_proj_weight=self.q_proj_weight,
                k_proj_weight=self.k_proj_weight,
                v_proj_weight=self.v_proj_weight,
                average_attn_weights=average_attn_weights,
                is_causal=is_causal,
            )
        else:
            (
                attn_output,
                _,
            ) = packed_multi_head_attention_forward(
                query,
                key,
                value,
                self.embed_dim,
                self.num_heads,
                self.num_groups,
                self.in_proj_weight,
                self.in_proj_bias,
                self.bias_k,
                self.bias_v,
                self.add_zero_attn,
                self.dropout,
                self.out_proj.weight,
                self.out_proj.bias,
                training=self.training,
                key_padding_mask=key_padding_mask,
                need_weights=need_weights,
                attn_mask=attn_mask,
                average_attn_weights=average_attn_weights,
                is_causal=is_causal,
            )
        if self.batch_first and is_batched:
            return attn_output.transpose(1, 0), None
        return attn_output, None


class PackedTransformerEncoderLayer(nn.Module):
    __constants__ = ["batch_first", "norm_first"]

    def __init__(
        self,
        d_model: int,
        nhead: int,
        alpha: float,
        num_estimators: int,
        gamma: int = 1,
        dim_feedforward: int = 2048,
        dropout: float = 0.1,
        activation: Callable[[Tensor], Tensor] = F.relu,
        layer_norm_eps: float = 1e-5,
        bias: bool = True,
        batch_first: bool = False,
        norm_first: bool = False,
        first: bool = False,
        last: bool = False,
        device=None,
        dtype=None,
    ) -> None:
        r"""Packed-Ensembles-style TransformerEncoderLayer (made up of self-attention followed by a
        feedforward network).

        Args:
            d_model (int): the number of expected features in the input.
            nhead (int): the number of heads in the multiheadattention models.
            alpha (float): the width multiplier of the layer.
            num_estimators (int): the number of estimators packed in the layer.
            gamma (int, optional): Defaults to ``1``.
            dim_feedforward (int, optional): the dimension of the feedforward network model. Defaults
                to ``2048``.
            dropout (float, optional): the dropout value. Defaults to ``0.1``.
            activation (Callable[[Tensor], Tensor], optional): the activation function of the
                intermediate layer, that is a unary callable. Defaults to ``F.relu``.
            layer_norm_eps (float, optional): the eps value in layer normalization components. Defaults
                to ``1e-5``.
            bias (bool, optional): If ``False``, ``Linear`` and ``LayerNorm`` layers will not learn an
                additive bias. Defaults to ``True``.
            batch_first (bool, optional): If ``True``, then the input and output tensors are provided
                as :math:`(\text{batch}, \text{seq}, \text{d_model})`. Defaults to ``False``
                :math:`(\text{seq}, \text{batch}, \text{d_model})`.
            norm_first (bool, optional): If ``True``, the layer norm is done prior to attention and
                feedforward operations, respectively. Otherwise, it is done after. Defaults to
                ``False``.
            first (bool, optional): Whether this is the first layer of the network. Defaults to
                ``False``.
            last (bool, optional): Whether this is the last layer of the network. Defaults to
                ``False``.
            device (torch.device, optional): The device to use for the layer's parameters. Defaults
                to ``None``.
            dtype (torch.dtype, optional): The dtype to use for the layer's parameters. Defaults to
                ``None``.

        Reference:
            - `Attention Is All You Need <https://arxiv.org/abs/1706.03762>`_: Original Multihead Attention formulation.
            - `Hierarchical Light Tranformer Ensembles for Multimodal Trajectory Forecasting <https://arxiv.org/abs/2403.17678>`_
              : Packed-Ensembles-style Multihead Attention formulation.
        """
        factory_kwargs = {"device": device, "dtype": dtype}
        super().__init__()

        self.self_attn = PackedMultiheadAttention(
            embed_dim=d_model,
            num_heads=nhead,
            alpha=alpha,
            num_estimators=num_estimators,
            bias=bias,
            gamma=gamma,
            dropout=dropout,
            batch_first=batch_first,
            first=first,
            **factory_kwargs,
        )

        self.linear1 = PackedLinear(
            in_features=d_model,
            out_features=dim_feedforward,
            alpha=alpha,
            num_estimators=num_estimators,
            gamma=gamma,
            implementation="einsum",
            bias=bias,
            **factory_kwargs,
        )
        self.dropout = nn.Dropout(dropout)
        self.linear2 = PackedLinear(
            in_features=dim_feedforward,
            out_features=d_model,
            alpha=alpha,
            num_estimators=num_estimators,
            gamma=gamma,
            implementation="einsum",
            last=last,
            bias=bias,
            **factory_kwargs,
        )

        self.norm_first = norm_first
        if self.norm_first and first:
            self.norm1 = nn.LayerNorm(d_model, eps=layer_norm_eps)
        else:
            self.norm1 = PackedLayerNorm(
                embed_dim=d_model,
                num_estimators=num_estimators,
                alpha=alpha,
                eps=layer_norm_eps,
                **factory_kwargs,
            )

        if not self.norm_first and last:
            self.norm2 = PackedLayerNorm(
                embed_dim=d_model,
                num_estimators=num_estimators,
                alpha=alpha,
                eps=layer_norm_eps,
                **factory_kwargs,
            )
        else:
            self.norm2 = PackedLayerNorm(
                embed_dim=d_model,
                num_estimators=num_estimators,
                alpha=alpha,
                eps=layer_norm_eps,
                **factory_kwargs,
            )

        self.dropout1 = nn.Dropout(dropout)
        self.dropout2 = nn.Dropout(dropout)

        if activation is F.relu or isinstance(activation, torch.nn.ReLU):
            self.activation_relu_or_gelu = 1
        elif activation is F.gelu or isinstance(activation, torch.nn.GELU):
            self.activation_relu_or_gelu = 2
        else:
            self.activation_relu_or_gelu = 0
        self.activation = activation

    def forward(
        self,
        src: Tensor,
        src_mask: Tensor | None = None,
        src_key_padding_mask: Tensor | None = None,
        is_causal: bool = False,
    ) -> Tensor:
        r"""Pass the input through the encoder layer.

        Args:
            src (Tensor): The sequence to the encoder layer. Shape: :math:`(B, L, E)` or
                :math:`(L, B, E)`.
            src_mask (Tensor | None, optional): The mask for the ``src`` sequence. Defaults to ``None``.
            src_key_padding_mask (Tensor | None, optional): The mask for the ``src`` keys per
                batch. Defaults to ``None``.
            is_causal (bool, optional): If specified, applies a causal mask as ``src_mask``.
                Defaults to ``False``. Warning: ``is_causal`` provides a hint the ``src_mask`` is
                a causal mask. Providing incorrect hints can result in incorrect execution,
                including forward and backward compatibility.

        Returns:
            Tensor: The output of the encoder layer. Shape: :math:`(B, L, E)` or :math:`(L, B, E)`.
        """
        src_key_padding_mask = F._canonical_mask(
            mask=src_key_padding_mask,
            mask_name="src_key_padding_mask",
            other_type=F._none_or_dtype(src_mask),
            other_name="src_mask",
            target_type=src.dtype,
        )

        src_mask = F._canonical_mask(
            mask=src_mask,
            mask_name="src_mask",
            other_type=None,
            other_name="",
            target_type=src.dtype,
            check_other=False,
        )

        x = src
        if self.norm_first:
            x = x + self._sa_block(
                self.norm1(x),
                src_mask,
                src_key_padding_mask,
                is_causal=is_causal,
            )
            x = x + self._ff_block(self.norm2(x))
        else:
            x = self.norm1(
                x + self._sa_block(x, src_mask, src_key_padding_mask, is_causal=is_causal)
            )
            x = self.norm2(x + self._ff_block(x))

        return x

    # self-attention block
    def _sa_block(
        self,
        x: Tensor,
        attn_mask: Tensor | None,
        key_padding_mask: Tensor | None,
        is_causal: bool = False,
    ) -> Tensor:
        x = self.self_attn(
            x,
            x,
            x,
            attn_mask=attn_mask,
            key_padding_mask=key_padding_mask,
            is_causal=is_causal,
        )[0]
        return self.dropout1(x)

    # feed-forward block
    def _ff_block(self, x: Tensor) -> Tensor:
        x = self.linear2(self.dropout(self.activation(self.linear1(x))))
        return self.dropout2(x)


class PackedTransformerDecoderLayer(nn.Module):
    __constants__ = ["batch_first", "norm_first"]

    def __init__(
        self,
        d_model: int,
        nhead: int,
        alpha: int,
        num_estimators: int,
        gamma: int = 1,
        dim_feedforward: int = 2048,
        dropout: float = 0.1,
        activation: Callable[[Tensor], Tensor] = F.relu,
        layer_norm_eps: float = 1e-5,
        batch_first: bool = False,
        norm_first: bool = False,
        first: bool = False,
        last: bool = False,
        bias: bool = True,
        device=None,
        dtype=None,
    ) -> None:
        r"""Packed-Ensembles-style TransformerDecoderLayer (made up of self-attention, multi-head
        attention, and feedforward network).

        Args:
            d_model (int): the number of expected features in the input.
            nhead (int): the number of heads in the multiheadattention models.
            alpha (float): the width multiplier of the layer.
            num_estimators (int): the number of estimators packed in the layer.
            gamma (int, optional): Defaults to ``1``.
            dim_feedforward (int, optional): the dimension of the feedforward network model. Defaults
                to ``2048``.
            dropout (float, optional): the dropout value. Defaults to ``0.1``.
            activation (Callable[[Tensor], Tensor], optional): the activation function of the
                intermediate layer, that is a unary callable. Defaults to ``F.relu``.
            layer_norm_eps (float, optional): the eps value in layer normalization components. Defaults
                to ``1e-5``.
            bias (bool, optional): If ``False``, ``Linear`` and ``LayerNorm`` layers will not learn an
                additive bias. Defaults to ``True``.
            batch_first (bool, optional): If ``True``, then the input and output tensors are provided
                as :math:`(\text{batch}, \text{seq}, \text{d_model})`. Defaults to ``False``
                :math:`(\text{seq}, \text{batch}, \text{d_model})`.
            norm_first (bool, optional): If ``True``, the layer norm is done prior to attention and
                feedforward operations, respectively. Otherwise, it is done after. Defaults to
                ``False``.
            first (bool, optional): Whether this is the first layer of the network. Defaults to
                ``False``.
            last (bool, optional): Whether this is the last layer of the network. Defaults to
                ``False``.
            device (torch.device, optional): The device to use for the layer's parameters. Defaults
                to ``None``.
            dtype (torch.dtype, optional): The dtype to use for the layer's parameters. Defaults to
                ``None``.

        Reference:
            - `Attention Is All You Need <https://arxiv.org/abs/1706.03762>`_: Original Multihead Attention formulation.
            - `Hierarchical Light Tranformer Ensembles for Multimodal Trajectory Forecasting <https://arxiv.org/abs/2403.17678>`_
              : Packed-Ensembles-style Multihead Attention formulation.
        """
        factory_kwargs = {"device": device, "dtype": dtype}
        super().__init__()

        self.self_attn = PackedMultiheadAttention(
            embed_dim=d_model,
            num_heads=nhead,
            alpha=alpha,
            num_estimators=num_estimators,
            gamma=gamma,
            dropout=dropout,
            bias=bias,
            batch_first=batch_first,
            first=first,
            **factory_kwargs,
        )

        self.multihead_attn = PackedMultiheadAttention(
            embed_dim=d_model,
            num_heads=nhead,
            alpha=alpha,
            num_estimators=num_estimators,
            gamma=gamma,
            dropout=dropout,
            bias=bias,
            batch_first=batch_first,
            **factory_kwargs,
        )

        self.linear1 = PackedLinear(
            in_features=d_model,
            out_features=dim_feedforward,
            alpha=alpha,
            num_estimators=num_estimators,
            gamma=gamma,
            implementation="einsum",
            bias=bias,
            **factory_kwargs,
        )
        self.dropout = nn.Dropout(dropout)
        self.linear2 = PackedLinear(
            in_features=dim_feedforward,
            out_features=d_model,
            alpha=alpha,
            num_estimators=num_estimators,
            gamma=gamma,
            implementation="einsum",
            bias=bias,
            last=last,
            **factory_kwargs,
        )

        self.norm_first = norm_first
        if self.norm_first and first:
            self.norm1 = nn.LayerNorm(d_model, eps=layer_norm_eps)
        else:
            self.norm1 = PackedLayerNorm(
                embed_dim=d_model,
                num_estimators=num_estimators,
                alpha=alpha,
                eps=layer_norm_eps,
                **factory_kwargs,
            )

        self.norm2 = PackedLayerNorm(
            embed_dim=d_model,
            num_estimators=num_estimators,
            alpha=alpha,
            eps=layer_norm_eps,
            **factory_kwargs,
        )

        if not self.norm_first and last:
            self.norm3 = PackedLayerNorm(
                embed_dim=d_model,
                num_estimators=num_estimators,
                alpha=num_estimators,
                eps=layer_norm_eps,
                **factory_kwargs,
            )
        else:
            self.norm3 = PackedLayerNorm(
                embed_dim=d_model,
                num_estimators=num_estimators,
                alpha=alpha,
                eps=layer_norm_eps,
                **factory_kwargs,
            )

        self.dropout1 = nn.Dropout(dropout)
        self.dropout2 = nn.Dropout(dropout)
        self.dropout3 = nn.Dropout(dropout)

        if activation is F.relu or isinstance(activation, torch.nn.ReLU):
            self.activation_relu_or_gelu = 1
        elif activation is F.gelu or isinstance(activation, torch.nn.GELU):
            self.activation_relu_or_gelu = 2
        else:
            self.activation_relu_or_gelu = 0
        self.activation = activation

    def forward(
        self,
        tgt: Tensor,
        memory: Tensor,
        tgt_mask: Tensor | None = None,
        memory_mask: Tensor | None = None,
        tgt_key_padding_mask: Tensor | None = None,
        memory_key_padding_mask: Tensor | None = None,
        tgt_is_causal: bool = False,
        memory_is_causal: bool = False,
    ) -> Tensor:
        r"""Pass the input (and mask) through the decoder layer.

        Args:
            tgt (Tensor): The sequence to the decoder layer. Shape: :math:`(B, L, E)` or
                :math:`(L, B, E)`.
            memory (Tensor): The sequence from the last layer of the encoder. Shape:
                :math:`(B, S, E)` or :math:`(S, B, E)`.
            tgt_mask (Tensor | None, optional): The mask for the ``tgt`` sequence. Defaults to
                ``None``.
            memory_mask (Tensor | None, optional): The mask for the ``memory`` sequence. Defaults
                to ``None``.
            tgt_key_padding_mask (Tensor | None, optional): The mask for the ``tgt`` keys per
                batch. Defaults to ``None``.
            memory_key_padding_mask (Tensor | None, optional): The mask for the ``memory`` keys per
                batch. Defaults to ``None``.
            tgt_is_causal (bool, optional): If specified, applies a causal mask as ``tgt_mask``.
                Defaults to ``False``. Warning: ``tgt_is_causal`` provides a hint the ``tgt_mask``
                is a causal mask. Providing incorrect hints can result in incorrect execution,
                including forward and backward compatibility.
            memory_is_causal (bool, optional): If specified, applies a causal mask as ``memory_mask``.
                Defaults to ``False``. Warning: ``memory_is_causal`` provides a hint the ``memory_mask``
                is a causal mask. Providing incorrect hints can result in incorrect execution,
                including forward and backward compatibility.

        Returns:
            Tensor: The output of the encoder layer. Shape: :math:`(B, L, E)` or :math:`(L, B, E)`.
        """
        x = tgt
        if self.norm_first:
            x = x + self._sa_block(self.norm1(x), tgt_mask, tgt_key_padding_mask, tgt_is_causal)
            x = x + self._mha_block(
                self.norm2(x),
                memory,
                memory_mask,
                memory_key_padding_mask,
                memory_is_causal,
            )
            x = x + self._ff_block(self.norm3(x))
        else:
            x = self.norm1(x + self._sa_block(x, tgt_mask, tgt_key_padding_mask, tgt_is_causal))
            x = self.norm2(
                x
                + self._mha_block(
                    x,
                    memory,
                    memory_mask,
                    memory_key_padding_mask,
                    memory_is_causal,
                )
            )
            x = self.norm3(x + self._ff_block(x))

        return x

    # self-attention block
    def _sa_block(
        self,
        x: Tensor,
        attn_mask: Tensor | None,
        key_padding_mask: Tensor | None,
        is_causal: bool = False,
    ) -> Tensor:
        x = self.self_attn(
            x,
            x,
            x,
            attn_mask=attn_mask,
            key_padding_mask=key_padding_mask,
            is_causal=is_causal,
        )[0]
        return self.dropout1(x)

    # multi-head attention block
    def _mha_block(
        self,
        x: Tensor,
        memory: Tensor,
        attn_mask: Tensor | None,
        key_padding_mask: Tensor | None,
        is_causal: bool = False,
    ) -> Tensor:
        x = self.multihead_attn(
            x,
            memory,
            memory,
            attn_mask=attn_mask,
            key_padding_mask=key_padding_mask,
            is_causal=is_causal,
        )[0]
        return self.dropout2(x)

    # feed-forward block
    def _ff_block(self, x: Tensor) -> Tensor:
        x = self.linear2(self.dropout(self.activation(self.linear1(x))))
        return self.dropout3(x)<|MERGE_RESOLUTION|>--- conflicted
+++ resolved
@@ -65,12 +65,6 @@
             alpha (float): The width multiplier of the linear layer.
             num_estimators (int): The number of estimators grouped in the layer.
             gamma (int, optional): Defaults to ``1``.
-<<<<<<< HEAD
-            bias (bool, optional): It ``True``, adds a learnable bias to the output. Defaults to ``True``.
-            first (bool, optional): Whether this is the first layer of the network. Defaults to ``False``.
-            last (bool, optional): Whether this is the last layer of the network. Defaults to ``False``.
-            implementation (str, optional): The implementation to use. Defaults to ``"legacy"``.
-=======
             bias (bool, optional): It ``True``, adds a learnable bias to the
                 output. Defaults to ``True``.
             first (bool, optional): Whether this is the first layer of the
@@ -83,7 +77,6 @@
                 - ``"sparse"``: The sparse implementation of the linear layer.
                 - ``"full"``: The full implementation of the linear layer.
                 - ``"einsum"``: The einsum implementation of the linear layer.
->>>>>>> 1f4db811
             rearrange (bool, optional): Rearrange the input and outputs for
             compatibility with previous and later layers. Defaults to ``True``.
             device (torch.device, optional): The device to use for the layer's parameters. Defaults to ``None``.
