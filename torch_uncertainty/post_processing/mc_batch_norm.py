--- conflicted
+++ resolved
@@ -27,17 +27,11 @@
         Args:
             model (nn.Module): model to be converted.
             num_estimators (int): number of estimators.
-<<<<<<< HEAD
-            convert (bool): whether to convert the model.
-            mc_batch_size (int, optional): Monte Carlo batch size. Defaults to ``32``.
-            device (Literal["cpu", "cuda"] | torch.device | None, optional): Defaults to ``None``.
-=======
             convert (bool): whether to convert the model. Defaults to ``True``.
             mc_batch_size (int, optional): Monte Carlo batch size. The smaller the more variability
             in the predictions. Defaults to 32.
             device (Literal["cpu", "cuda"] | torch.device | None, optional): device.
                 Defaults to ``None``.
->>>>>>> b5677a1b
 
         Note:
             This wrapper will be stochastic in eval mode only.
