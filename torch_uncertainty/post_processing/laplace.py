from importlib import util
from typing import Literal

from torch import Tensor, nn
from torch.utils.data import DataLoader

from .abstract import PostProcessing

if util.find_spec("laplace"):
    from laplace import Laplace

    laplace_installed = True
else:  # coverage: ignore
    laplace_installed = False


class LaplaceApprox(PostProcessing):
    def __init__(
        self,
        task: Literal["classification", "regression"],
        model: nn.Module | None = None,
        weight_subset="last_layer",
        hessian_struct="kron",
        pred_type: Literal["glm", "nn"] = "glm",
        link_approx: Literal["mc", "probit", "bridge", "bridge_norm"] = "probit",
        optimize_prior_precision: bool = True,
    ) -> None:
        """Laplace approximation for uncertainty estimation.

        This class is a wrapper of Laplace classes from the laplace-torch library.

        Args:
            task (Literal[``"classification"``, ``"regression"``]): task type.
            model (nn.Module): model to be converted.
<<<<<<< HEAD
            weight_subset (str): subset of weights to be considered. Defaults to ``"last_layer"``.
            hessian_struct (str): structure of the Hessian matrix. Defaults to ``"kron"``.
            pred_type (Literal["glm", "nn"], optional): type of posterior predictive, See the Laplace library for more details. Defaults to ``"glm"``.
            link_approx (Literal["mc", "probit", "bridge", "bridge_norm"], optional): how to approximate the classification link function for the `'glm'`. See the Laplace library for more details. Defaults to ``"probit"``.
            batch_size (int, optional): batch size for the Laplace approximation. Defaults to ``256``.
            optimize_prior_precision (bool, optional): whether to optimize the prior precision. Defaults to ``True``.
=======
            weight_subset (str): subset of weights to be considered. Defaults to
                "last_layer".
            hessian_struct (str): structure of the Hessian matrix. Defaults to
                "kron".
            pred_type (Literal["glm", "nn"], optional): type of posterior predictive,
                See the Laplace library for more details. Defaults to "glm".
            link_approx (Literal["mc", "probit", "bridge", "bridge_norm"], optional):
                how to approximate the classification link function for the `'glm'`.
                See the Laplace library for more details. Defaults to "probit".
            optimize_prior_precision (bool, optional): whether to optimize the prior
                precision. Defaults to True.
>>>>>>> b5677a1b

        References:
            [1] `Daxberger et al. Laplace Redux - Effortless Bayesian Deep Learning. In NeurIPS 2021
            <https://arxiv.org/abs/2106.14806>`_.
        """
        super().__init__()
        if not laplace_installed:
            raise ImportError(
                "The laplace-torch library is not installed. Please install"
                "torch_uncertainty with the all option:"
                """pip install -U "torch_uncertainty[all]"."""
            )

        self.pred_type = pred_type
        self.link_approx = link_approx
        self.task = task
        self.weight_subset = weight_subset
        self.hessian_struct = hessian_struct
        self.optimize_prior_precision = optimize_prior_precision

        if model is not None:
            self.set_model(model)

    def set_model(self, model: nn.Module) -> None:
        super().set_model(model)
        self.la = Laplace(
            model=model,
            likelihood=self.task,
            subset_of_weights=self.weight_subset,
            hessian_structure=self.hessian_struct,
        )

    def fit(self, dataloader: DataLoader) -> None:
        self.la.fit(train_loader=dataloader)
        if self.optimize_prior_precision:
            self.la.optimize_prior_precision(method="marglik")

    def forward(
        self,
        inputs: Tensor,
    ) -> Tensor:
        return self.la(inputs, pred_type=self.pred_type, link_approx=self.link_approx)<|MERGE_RESOLUTION|>--- conflicted
+++ resolved
@@ -32,14 +32,6 @@
         Args:
             task (Literal[``"classification"``, ``"regression"``]): task type.
             model (nn.Module): model to be converted.
-<<<<<<< HEAD
-            weight_subset (str): subset of weights to be considered. Defaults to ``"last_layer"``.
-            hessian_struct (str): structure of the Hessian matrix. Defaults to ``"kron"``.
-            pred_type (Literal["glm", "nn"], optional): type of posterior predictive, See the Laplace library for more details. Defaults to ``"glm"``.
-            link_approx (Literal["mc", "probit", "bridge", "bridge_norm"], optional): how to approximate the classification link function for the `'glm'`. See the Laplace library for more details. Defaults to ``"probit"``.
-            batch_size (int, optional): batch size for the Laplace approximation. Defaults to ``256``.
-            optimize_prior_precision (bool, optional): whether to optimize the prior precision. Defaults to ``True``.
-=======
             weight_subset (str): subset of weights to be considered. Defaults to
                 "last_layer".
             hessian_struct (str): structure of the Hessian matrix. Defaults to
@@ -51,7 +43,6 @@
                 See the Laplace library for more details. Defaults to "probit".
             optimize_prior_precision (bool, optional): whether to optimize the prior
                 precision. Defaults to True.
->>>>>>> b5677a1b
 
         References:
             [1] `Daxberger et al. Laplace Redux - Effortless Bayesian Deep Learning. In NeurIPS 2021
