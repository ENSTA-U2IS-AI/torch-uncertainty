--- conflicted
+++ resolved
@@ -43,13 +43,7 @@
             max_epochs (int, optional): Number of training epochs. Defaults
             to 5.
             use_original_model (bool, optional): Use original model during
-<<<<<<< HEAD
-            evaluation. Defaults to True.
-            batch_size (int, optional): Batch size for the training of ABNN.
-            Defaults to 128.
-=======
                 evaluation. Defaults to True.
->>>>>>> b5677a1b
             precision (str, optional): Machine precision for training & eval.
             Defaults to "32".
             model (nn.Module | None, optional): Model to use. Defaults to None.
