import matplotlib.pyplot as plt
import numpy as np
import torch
import torchvision.transforms.functional as F
<<<<<<< HEAD
=======
from matplotlib.axes import Axes
>>>>>>> 92a27745
from matplotlib.figure import Figure
from torch import Tensor


def show(prediction: Tensor, target: Tensor) -> Figure:
    imgs = [prediction, target]
    fig, axs = plt.subplots(ncols=len(imgs), figsize=(12, 6))
    for i, img in enumerate(imgs):
        img = img.detach()
        img = F.to_pil_image(img)
        axs[i].imshow(np.asarray(img))
        axs[i].set(xticklabels=[], yticklabels=[], xticks=[], yticks=[])

    axs[0].set(title="Prediction")
    axs[1].set(title="Ground Truth")

    return fig


def plot_hist(
    conf: list[torch.Tensor],
    bins: int = 20,
    title: str = "Histogram with 'auto' bins",
    dpi: int = 60,
) -> tuple[Figure, Axes]:
    """Plot a confidence histogram.

    Args:
        conf (Any): The confidence values.
        bins (int, optional): The number of bins. Defaults to 20.
        title (str, optional): The title of the plot. Defaults to "Histogram
            with 'auto' bins".
        dpi (int, optional): The dpi of the plot. Defaults to 60.

    Returns:
        Tuple[Figure, Axes]: The figure and axes of the plot.
    """
    plt.rc("axes", axisbelow=True)
    fig, ax = plt.subplots(1, figsize=(7, 5), dpi=dpi)
    for i in [1, 0]:
        ax.hist(
            conf[i],
            bins=bins,
            density=True,
            label=["In-distribution", "Out-of-Distribution"][i],
            alpha=0.4,
            linewidth=1,
            edgecolor=["#0d559f", "#d45f00"][i],
            color=["#1f77b4", "#ff7f0e"][i],
        )

    ax.set_title(title)
    plt.grid(True, linestyle="--", alpha=0.7, zorder=0)
    plt.legend()
    fig.tight_layout()
    return fig, ax<|MERGE_RESOLUTION|>--- conflicted
+++ resolved
@@ -2,10 +2,7 @@
 import numpy as np
 import torch
 import torchvision.transforms.functional as F
-<<<<<<< HEAD
-=======
 from matplotlib.axes import Axes
->>>>>>> 92a27745
 from matplotlib.figure import Figure
 from torch import Tensor
 
