# fmt: off
from functools import partial
from typing import Callable, Dict, Optional, Union

from timm.optim import Lamb
from torch import nn, optim
from torch.optim import Optimizer
from torch.optim.lr_scheduler import LRScheduler

# fmt:on
__all__ = [
    "optim_cifar10_resnet18",
    "optim_cifar10_resnet50",
    "optim_cifar10_wideresnet",
    "optim_cifar10_vgg16",
    "optim_cifar100_resnet18",
    "optim_cifar100_resnet50",
    "optim_cifar100_vgg16",
    "optim_imagenet_resnet50",
    "optim_imagenet_resnet50_A3",
    "optim_regression",
    "optim_cifar10_resnet34",
    "optim_cifar100_resnet34",
    "optim_tinyimagenet_resnet34",
    "optim_tinyimagenet_resnet50",
]


def optim_cifar10_resnet18(
    model: nn.Module,
) -> Dict[str, Union[Optimizer, LRScheduler]]:
    """optimizer to train a ResNet18 on CIFAR-10"""
    optimizer = optim.SGD(
        model.parameters(),
        lr=0.05,
        momentum=0.9,
        weight_decay=5e-4,
    )
    scheduler = optim.lr_scheduler.MultiStepLR(
        optimizer,
        milestones=[25, 50],
        gamma=0.1,
    )
    return {"optimizer": optimizer, "lr_scheduler": scheduler}


def optim_cifar10_resnet50(
    model: nn.Module,
) -> Dict[str, Union[Optimizer, LRScheduler]]:
    r"""Hyperparameters from Deep Residual Learning for Image Recognition
    https://arxiv.org/pdf/1512.03385.pdf
    """
    optimizer = optim.SGD(
        model.parameters(),
        lr=0.1,
        momentum=0.9,
        weight_decay=5e-4,
        nesterov=True,
    )
    scheduler = optim.lr_scheduler.MultiStepLR(
        optimizer,
        milestones=[60, 120, 160],
        gamma=0.2,
    )
    return {"optimizer": optimizer, "lr_scheduler": scheduler}


def optim_cifar10_wideresnet(
    model: nn.Module,
) -> Dict[str, Union[Optimizer, LRScheduler]]:
    """optimizer to train a WideResNet28x10 on CIFAR-10"""
    optimizer = optim.SGD(
        model.parameters(),
        lr=0.1,
        momentum=0.9,
        weight_decay=5e-4,
        nesterov=True,
    )
    scheduler = optim.lr_scheduler.MultiStepLR(
        optimizer,
        milestones=[60, 120, 160],
        gamma=0.2,
    )
    return {"optimizer": optimizer, "lr_scheduler": scheduler}


def optim_cifar10_vgg16(
    model: nn.Module,
) -> Dict[str, Union[Optimizer, LRScheduler]]:
    """optimizer to train a VGG16 on CIFAR-10"""
    optimizer = optim.Adam(
        model.parameters(),
        lr=0.005,
        weight_decay=1e-6,
    )
    scheduler = optim.lr_scheduler.MultiStepLR(
        optimizer,
        milestones=[25, 50],
        gamma=0.1,
    )
    return {"optimizer": optimizer, "lr_scheduler": scheduler}


def optim_cifar100_resnet18(
    model: nn.Module,
) -> Dict[str, Union[Optimizer, LRScheduler]]:
    optimizer = optim.SGD(
        model.parameters(),
        lr=0.1,
        momentum=0.9,
        weight_decay=5e-4,
        nesterov=True,
    )
    scheduler = optim.lr_scheduler.MultiStepLR(
        optimizer,
        milestones=[25, 50],
        gamma=0.1,
    )
    return {"optimizer": optimizer, "lr_scheduler": scheduler}


def optim_cifar100_resnet50(
    model: nn.Module,
) -> Dict[str, Union[Optimizer, LRScheduler]]:
    r"""Hyperparameters from Deep Residual Learning for Image Recognition
    https://arxiv.org/pdf/1512.03385.pdf
    """
    optimizer = optim.SGD(
        model.parameters(),
        lr=0.1,
        momentum=0.9,
        weight_decay=5e-4,
        nesterov=True,
    )
    scheduler = optim.lr_scheduler.MultiStepLR(
        optimizer,
        milestones=[60, 120, 160],
        gamma=0.2,
    )
    return {"optimizer": optimizer, "lr_scheduler": scheduler}


def optim_cifar100_vgg16(
    model: nn.Module,
) -> Dict[str, Union[Optimizer, LRScheduler]]:
    """optimizer to train a VGG16 on CIFAR-100"""
    optimizer = optim.SGD(
        model.parameters(),
        lr=0.05,
        momentum=0.9,
        weight_decay=1e-4,
        nesterov=True,
    )
    scheduler = optim.lr_scheduler.MultiStepLR(
        optimizer,
        milestones=[60, 120, 160],
        gamma=0.2,
    )
    return {"optimizer": optimizer, "lr_scheduler": scheduler}


def optim_imagenet_resnet50(
    model: nn.Module,
    num_epochs: int = 90,
    start_lr: float = 0.256,
    end_lr: float = 0,
) -> Dict:
    r"""Hyperparameters from Deep Residual Learning for Image Recognition
    https://arxiv.org/pdf/1512.03385.pdf
    """
    optimizer = optim.SGD(
        model.parameters(),
        lr=start_lr,
        momentum=0.875,
        weight_decay=3.0517578125e-05,
        nesterov=False,
    )
    scheduler = optim.lr_scheduler.CosineAnnealingLR(
        optimizer, num_epochs, eta_min=end_lr
    )
    return {
        "optimizer": optimizer,
        "lr_scheduler": scheduler,
        "monitor": "hp/val_acc",
    }


def optim_imagenet_resnet50_A3(
    model: nn.Module, effective_batch_size: Optional[int] = None
) -> Dict:
    """
    Training procedure proposed in ResNet strikes back: An improved training
        procedure in timm.

    Args:
        model (nn.Module): The model to be optimized.
        effective_batch_size (int, optional): The batch size of the model
            (taking multiple GPUs into account). Defaults to None.

    Returns:
        dict: The optimizer and the scheduler for the training.
    """
    if effective_batch_size is None:
        print("Setting effective batch size to 2048 for steps computations !")
        effective_batch_size = 2048

    optimizer = Lamb(model.parameters(), lr=0.008, weight_decay=0.02)

    warmup = optim.lr_scheduler.LinearLR(
        optimizer,
        start_factor=1e-4,
        end_factor=1,
        total_iters=5 * (1281167 // effective_batch_size + 1),
    )
    cosine_scheduler = optim.lr_scheduler.CosineAnnealingLR(
        optimizer,
        eta_min=1e-6,
        T_max=105 * (1281167 // effective_batch_size + 1),
    )
    scheduler = optim.lr_scheduler.SequentialLR(
        optimizer,
        schedulers=[warmup, cosine_scheduler],
        milestones=[5 * (1281167 // effective_batch_size + 1)],
    )
    return {
        "optimizer": optimizer,
        "lr_scheduler": {
            "scheduler": scheduler,
            "interval": "step",
            "frequency": 1,
        },
        "monitor": "hp/val_acc",
    }


def optim_cifar10_resnet34(
    model: nn.Module,
) -> Dict[str, Union[Optimizer, LRScheduler]]:
    optimizer = optim.SGD(
        model.parameters(),
        lr=0.1,
        momentum=0.9,
        weight_decay=1e-4,
        nesterov=True,
    )
    scheduler = optim.lr_scheduler.MultiStepLR(
        optimizer,
        milestones=[100, 150],
        gamma=0.1,
    )
    return {"optimizer": optimizer, "lr_scheduler": scheduler}


def optim_cifar100_resnet34(
    model: nn.Module,
) -> Dict[str, Union[Optimizer, LRScheduler]]:
    optimizer = optim.SGD(
        model.parameters(),
        lr=0.1,
        momentum=0.9,
        weight_decay=1e-4,
        nesterov=True,
    )
    scheduler = optim.lr_scheduler.MultiStepLR(
        optimizer,
        milestones=[100, 150],
        gamma=0.1,
    )
    return {"optimizer": optimizer, "lr_scheduler": scheduler}


def optim_tinyimagenet_resnet34(
    model: nn.Module,
) -> Dict[str, Union[Optimizer, LRScheduler]]:
    """Optimization procedure from 'The Devil is in the Margin: Margin-based
    Label Smoothing for Network Calibration',
    (CVPR 2022, https://arxiv.org/abs/2111.15430):
    "We train for 100 epochs with a learning rate of 0.1 for the first
    40 epochs, of 0.01 for the next 20 epochs and of 0.001 for the last
    40 epochs."
    """
    optimizer = optim.SGD(
        model.parameters(),
        lr=0.1,
        momentum=0.9,
        weight_decay=1e-4,
        nesterov=True,
    )
    scheduler = optim.lr_scheduler.MultiStepLR(
        optimizer,
        milestones=[40, 60],
        gamma=0.1,
    )
    return {"optimizer": optimizer, "lr_scheduler": scheduler}


def optim_tinyimagenet_resnet50(
    model: nn.Module,
) -> Dict[str, Union[Optimizer, LRScheduler]]:
    """Optimization procedure from 'The Devil is in the Margin: Margin-based
    Label Smoothing for Network Calibration',
    (CVPR 2022, https://arxiv.org/abs/2111.15430):
    "We train for 100 epochs with a learning rate of 0.1 for the first
    40 epochs, of 0.01 for the next 20 epochs and of 0.001 for the last
    40 epochs."
    """
    optimizer = optim.SGD(
        model.parameters(),
        lr=0.1,
        momentum=0.9,
        weight_decay=1e-4,
        nesterov=True,
    )
    scheduler = optim.lr_scheduler.MultiStepLR(
        optimizer,
        milestones=[40, 60],
        gamma=0.1,
    )
    return {"optimizer": optimizer, "lr_scheduler": scheduler}


def optim_regression(
    model: nn.Module,
    learning_rate: float = 1e-2,
) -> Dict:
    optimizer = optim.SGD(
        model.parameters(),
        lr=learning_rate,
        weight_decay=0,
    )
    return {
        "optimizer": optimizer,
        "monitor": "hp/val_nll",
    }


def batch_ensemble_wrapper(
    model: nn.Module, optimization_procedure: Callable
) -> Dict:
    procedure = optimization_procedure(model)
    param_optimizer = procedure["optimizer"]
    scheduler = procedure["lr_scheduler"]

    weight_decay = param_optimizer.defaults["weight_decay"]
    lr = param_optimizer.defaults["lr"]
    momentum = param_optimizer.defaults["momentum"]

    name_list = ["R", "S"]
    params_multi_tmp = list(
        filter(
            lambda kv: (name_list[0] in kv[0]) or (name_list[1] in kv[0]),
            model.named_parameters(),
        )
    )
    param_core_tmp = list(
        filter(
            lambda kv: (name_list[0] not in kv[0])
            and (name_list[1] not in kv[0]),
            model.named_parameters(),
        )
    )

    params_multi = [param for _, param in params_multi_tmp]
    param_core = [param for _, param in param_core_tmp]
    optimizer = optim.SGD(
        [
            {"params": param_core, "weight_decay": weight_decay},
            {"params": params_multi, "weight_decay": 0.0},
        ],
        lr=lr,
        momentum=momentum,
    )

    scheduler.optimizer = optimizer
    return {"optimizer": optimizer, "lr_scheduler": scheduler}


def get_procedure(
    arch_name: str,
    ds_name: str,
    model_name: str = "",
    imagenet_recipe: Optional[str] = None,
) -> Callable:
    """Get the optimization procedure for a given architecture and dataset.

    Args:
        arch_name (str): The name of the architecture.
        ds_name (str): The name of the dataset.
        model_name (str, optional): The name of the model. Defaults to "".
        imagenet_recipe (str, optional): The recipe to use for
            ImageNet. Defaults to None.

    Returns:
        callable: The optimization procedure.
    """
    if arch_name == "resnet18":
        if ds_name == "cifar10":
            procedure = optim_cifar10_resnet18
        elif ds_name == "cifar100":
            procedure = optim_cifar100_resnet18
        else:
<<<<<<< HEAD
            raise NotImplementedError(f"Dataset {ds_name} not implemented.")
    elif arch_name == "resnet34":
        if ds_name == "cifar10":
            procedure = optim_cifar10_resnet34
        elif ds_name == "cifar100":
            procedure = optim_cifar100_resnet34
        elif ds_name == "tiny-imagenet":
            procedure = optim_tinyimagenet_resnet34
=======
            raise NotImplementedError(f"No recipe for dataset:{ds_name}.")
>>>>>>> f0bf6e6e
    elif arch_name == "resnet50":
        if ds_name == "cifar10":
            procedure = optim_cifar10_resnet50
        elif ds_name == "cifar100":
            procedure = optim_cifar100_resnet50
        elif ds_name == "tiny-imagenet":
            procedure = optim_tinyimagenet_resnet50
        elif ds_name == "imagenet":
            if imagenet_recipe is not None and imagenet_recipe == "A3":
                procedure = optim_imagenet_resnet50_A3
            else:
                procedure = optim_imagenet_resnet50
        else:
            raise NotImplementedError(f"No recipe for dataset: {ds_name}.")
    elif arch_name == "wideresnet28x10":
        if ds_name == "cifar10" or ds_name == "cifar100":
            procedure = optim_cifar10_wideresnet
        else:
            raise NotImplementedError(f"No recipe for dataset: {ds_name}.")
    elif "vgg" in arch_name:
        if ds_name == "cifar10":
            procedure = optim_cifar10_vgg16
        elif ds_name == "cifar100":
            procedure = optim_cifar100_vgg16
        else:
            raise NotImplementedError(f"No recipe for dataset: {ds_name}.")
    else:
        raise NotImplementedError(f"No recipe for architecture: {arch_name}.")

    if model_name == "batched":
        procedure = partial(
            batch_ensemble_wrapper, optimization_procedure=procedure
        )

    return procedure<|MERGE_RESOLUTION|>--- conflicted
+++ resolved
@@ -399,7 +399,6 @@
         elif ds_name == "cifar100":
             procedure = optim_cifar100_resnet18
         else:
-<<<<<<< HEAD
             raise NotImplementedError(f"Dataset {ds_name} not implemented.")
     elif arch_name == "resnet34":
         if ds_name == "cifar10":
@@ -408,9 +407,6 @@
             procedure = optim_cifar100_resnet34
         elif ds_name == "tiny-imagenet":
             procedure = optim_tinyimagenet_resnet34
-=======
-            raise NotImplementedError(f"No recipe for dataset:{ds_name}.")
->>>>>>> f0bf6e6e
     elif arch_name == "resnet50":
         if ds_name == "cifar10":
             procedure = optim_cifar10_resnet50
