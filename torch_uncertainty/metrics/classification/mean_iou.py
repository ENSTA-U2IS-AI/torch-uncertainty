--- conflicted
+++ resolved
@@ -16,9 +16,6 @@
         validate_args: bool = True,
         **kwargs,
     ) -> None:
-<<<<<<< HEAD
-        """Compute the MeanIntersection over Union (IoU) score."""
-=======
         r"""Computes Mean Intersection over Union (IoU) score.
 
         Args:
@@ -48,7 +45,6 @@
             - ``mean_iou`` (:class:`~torch.Tensor`): The computed Mean Intersection over Union (IoU) score.
               A tensor containing a single float value.
         """
->>>>>>> 3c82db7c
         super().__init__(
             num_classes,
             top_k,
