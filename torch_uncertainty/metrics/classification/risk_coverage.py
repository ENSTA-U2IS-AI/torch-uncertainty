import math

import matplotlib.pyplot as plt
import numpy as np
import torch
from torch import Tensor
from torchmetrics import Metric
from torchmetrics.utilities.compute import _auc_compute
from torchmetrics.utilities.data import dim_zero_cat
from torchmetrics.utilities.plot import _AX_TYPE


class AURC(Metric):
    is_differentiable = False
    higher_is_better = False
    full_state_update = False

    scores: list[Tensor]
    errors: list[Tensor]

    def __init__(self, **kwargs) -> None:
        r"""Calculate Area Under the Risk-Coverage curve.

        The Area Under the Risk-Coverage curve (AURC) is the main metric for
        Selective Classification (SC) performance assessment. It evaluates the
        quality of uncertainty estimates by measuring the ability to
        discriminate between correct and incorrect predictions based on their
        rank (and not their values in contrast with calibration).

        As input to ``forward`` and ``update`` the metric accepts the following input:

        - **preds** (:class:`~torch.Tensor`): A float tensor of shape
          ``(N, ...)`` containing probabilities for each observation.
        - **target** (:class:`~torch.Tensor`): An int tensor of shape
          ``(N, ...)`` containing ground-truth labels.

        As output to ``forward`` and ``compute`` the metric returns the
        following output:

        - **Aurc** (:class:`~torch.Tensor`): A scalar tensor containing the
          area under the risk-coverage curve

        Args:
            kwargs: Additional keyword arguments.

<<<<<<< HEAD
        Example:
            >>> from torch_uncertainty.metrics.classification import AURC
            >>> aurc = AURC()
            >>> probs = torch.tensor([[0.7, 0.3], [0.6, 0.4], [0.8, 0.2]])
            >>> targets = torch.tensor([0, 1, 0])
            >>> aurc.update(probs, targets)
            >>> result = aurc.compute()
            >>> print(result)
            tensor(0.0833)  # Example output

        References:
            [1] `Geifman & El-Yaniv.`Selective classification for deep neural networks. In NeurIPS, 2017
            <https://papers.nips.cc/paper_files/paper/2017/file/4a8423d5e91fda00bb7e46540e2b0cf1-Paper.pdf>`_.
=======
        Reference:
            Geifman & El-Yaniv. "Selective classification for deep neural networks." In NeurIPS,
            2017.
>>>>>>> 1f4db811
        """
        super().__init__(**kwargs)
        self.add_state("scores", default=[], dist_reduce_fx="cat")
        self.add_state("errors", default=[], dist_reduce_fx="cat")

    def update(self, probs: Tensor, targets: Tensor) -> None:
        """Store the scores and their associated errors for later computation.

        Args:
            probs (Tensor): The predicted probabilities of shape :math:`(N, C)`.
            targets (Tensor): The ground truth labels of shape :math:`(N,)`.
        """
        if probs.ndim == 1:
            probs = torch.stack([1 - probs, probs], dim=-1)
        self.scores.append(probs.max(-1).values)
        self.errors.append((probs.argmax(-1) != targets) * 1.0)

    def partial_compute(self) -> Tensor:
        """Compute the error and optimal error rates for the RC curve.

        Returns:
            Tensor: The error rates and the optimal/oracle error
                rates.
        """
        scores = dim_zero_cat(self.scores)
        errors = dim_zero_cat(self.errors)
        return _aurc_rejection_rate_compute(scores, errors)

    def compute(self) -> Tensor:
        r"""Compute the Area Under the Risk-Coverage curve (AURC).

        Note:
            Normalize the AURC as if its support was between 0 and 1.
            This has an impact on the AURC when the number of samples is small.

        Returns:
            Tensor: The AURC.
        """
        error_rates = self.partial_compute()
        num_samples = error_rates.size(0)
        if num_samples < 2:
            return torch.tensor([float("nan")], device=self.device)
        # There is no error rate associated to 0 coverage: starting at 1
        cov = torch.arange(1, num_samples + 1, device=self.device) / num_samples
        return _auc_compute(cov, error_rates) / (1 - 1 / num_samples)

    def plot(
        self,
        ax: _AX_TYPE | None = None,
        plot_value: bool = True,
        name: str | None = None,
    ) -> tuple[plt.Figure | None, plt.Axes]:
        """Plot the risk-cov. curve corresponding to the inputs passed to
        ``update``.

        Args:
            ax (Axes | None, optional): An matplotlib axis object. If provided
                will add plot to this axis. Defaults to None.
            plot_value (bool, optional): Whether to print the AURC value on the
                plot. Defaults to True.
            name (str | None, optional): Name of the model. Defaults to None.

        Returns:
            tuple[[Figure | None], Axes]: Figure object and Axes object
        """
        fig, ax = plt.subplots(figsize=(6, 6)) if ax is None else (None, ax)

        # Computation of AURC
        error_rates = self.partial_compute().cpu().flip(0)
        num_samples = error_rates.size(0)

        x = torch.arange(1, num_samples + 1) / num_samples
        aurc = _auc_compute(x, error_rates).cpu().item()

        # reduce plot size
        plot_xs = np.arange(0.01, 100 + 0.01, 0.01)
        xs = np.arange(start=1, stop=num_samples + 1) / num_samples

        rejection_rates = np.interp(plot_xs, xs, x * 100)
        error_rates = np.interp(plot_xs, xs, error_rates)

        # plot
        ax.plot(
            100 - rejection_rates,
            error_rates * 100,
            label="Model" if name is None else name,
        )

        if plot_value:
            ax.text(
                0.02,
                0.95,
                f"AURC={aurc:.2%}",
                color="black",
                ha="left",
                va="bottom",
                transform=ax.transAxes,
            )
        plt.grid(True, linestyle="--", alpha=0.7, zorder=0)
        ax.set_xlabel("Coverage (%)", fontsize=16)
        ax.set_ylabel("Risk - Error Rate (%)", fontsize=16)
        ax.set_xlim(0, 100)
        ax.set_ylim(0, min(100, np.ceil(error_rates.max() * 100)))
        ax.legend(loc="upper right")
        return fig, ax


def _aurc_rejection_rate_compute(
    scores: Tensor,
    errors: Tensor,
) -> Tensor:
    """Compute the cumulative error rates for a given set of scores and errors.

    Args:
        scores (Tensor): uncertainty scores of shape :math:`(B,)`
        errors (Tensor): binary errors of shape :math:`(B,)`
    """
    errors = errors[scores.argsort(descending=True)]
    return errors.cumsum(dim=-1) / torch.arange(
        1, scores.size(0) + 1, dtype=scores.dtype, device=scores.device
    )


class AUGRC(AURC):
    def __init__(self, **kwargs) -> None:
        r"""Calculate The Area Under the Generalized Risk-Coverage curve (AUGRC).

        The Area Under the Generalized Risk-Coverage curve (AUGRC) for Selective Classification (SC) performance assessment. It avoids putting too much
        weight on the most confident samples.

        As input to ``forward`` and ``update`` the metric accepts the following input:

        - **preds** (:class:`~torch.Tensor`): A float tensor of shape
          ``(N, ...)`` containing probabilities for each observation.
        - **target** (:class:`~torch.Tensor`): An int tensor of shape
          ``(N, ...)`` containing ground-truth labels.

        As output to ``forward`` and ``compute`` the metric returns the
        following output:

        - **Augrc** (:class:`~torch.Tensor`): A scalar tensor containing the
          area under the risk-coverage curve

        Args:
            kwargs: Additional keyword arguments.

        References:
            [1] `Traub et al. Overcoming Common Flaws in the Evaluation of Selective Classification Systems
            <https://arxiv.org/pdf/2407.01032>`_.

        .. seealso::
            - :class:`~torch_uncertainty.metrics.classification.AURC` : Parent class, the AURC metric
        """
        super().__init__(**kwargs)

    def compute(self) -> Tensor:
        """Normalize the AUGRC as if its support was between 0 and 1. This has an
        impact on the AUGRC when the number of samples is small.

        Returns:
            Tensor: The AUGRC.
        """
        error_rates = self.partial_compute()
        num_samples = error_rates.size(0)
        if num_samples < 2:
            return torch.tensor([float("nan")], device=self.device)
        cov = torch.arange(1, num_samples + 1, device=self.device) / num_samples
        return _auc_compute(cov, error_rates * cov) / (1 - 1 / num_samples)

    def plot(
        self,
        ax: _AX_TYPE | None = None,
        plot_value: bool = True,
        name: str | None = None,
    ) -> tuple[plt.Figure | None, plt.Axes]:
        """Plot the generalized risk-cov. curve corresponding to the inputs passed to
        ``update``.

        Args:
            ax (Axes | None, optional): An matplotlib axis object. If provided
                will add plot to this axis. Defaults to None.
            plot_value (bool, optional): Whether to print the AURC value on the
                plot. Defaults to True.
            name (str | None, optional): Name of the model. Defaults to None.

        Returns:
            tuple[[Figure | None], Axes]: Figure object and Axes object
        """
        fig, ax = plt.subplots(figsize=(6, 6)) if ax is None else (None, ax)

        # Computation of AUGRC
        error_rates = self.partial_compute().cpu().flip(0)
        num_samples = error_rates.size(0)
        cov = torch.arange(num_samples) / num_samples

        augrc = _auc_compute(cov, error_rates * cov).cpu().item()

        # reduce plot size
        plot_covs = np.arange(0.01, 100 + 0.01, 0.01)
        covs = np.arange(start=1, stop=num_samples + 1) / num_samples

        rejection_rates = np.interp(plot_covs, covs, cov * 100)
        error_rates = np.interp(plot_covs, covs, error_rates * covs[::-1] * 100)

        # plot
        ax.plot(
            100 - rejection_rates,
            error_rates,
            label="Model" if name is None else name,
        )

        if plot_value:
            ax.text(
                0.02,
                0.95,
                f"AUGRC={augrc:.2%}",
                color="black",
                ha="left",
                va="bottom",
                transform=ax.transAxes,
            )
        plt.grid(True, linestyle="--", alpha=0.7, zorder=0)
        ax.set_xlabel("Coverage (%)", fontsize=16)
        ax.set_ylabel("Generalized Risk (%)", fontsize=16)
        ax.set_xlim(0, 100)
        ax.set_ylim(0, min(100, np.ceil(error_rates.max() * 100)))
        ax.legend(loc="upper right")
        return fig, ax


class CovAtxRisk(Metric):
    is_differentiable = False
    higher_is_better = False
    full_state_update = False

    scores: list[Tensor]
    errors: list[Tensor]

    def __init__(self, risk_threshold: float, **kwargs) -> None:
        r"""Provides coverage at x Risk.

        If there are multiple coverage values corresponding to the given risk,
        i.e., the risk(coverage) is not monotonic, the coverage at x risk is
        the maximum coverage value corresponding to the given risk. If no
        there is no coverage value corresponding to the given risk, return
        float("nan").

        Args:
            risk_threshold (float): The risk threshold at which to compute the coverage.
            kwargs: Additional arguments to pass to the metric class.

        Example:

        .. code-block:: python

            from torch_uncertainty.metrics.classification import CovAtxRisk

            # Define a more diverse dataset with probabilities and targets
            probs = torch.tensor([
            [0.9, 0.1],  # Correct prediction (confidence 0.9)
            [0.6, 0.4],  # Incorrect prediction (confidence 0.6)
            [0.8, 0.2],  # Correct prediction (confidence 0.8)
            [0.5, 0.5],  # Incorrect prediction (confidence 0.5)
            [0.7, 0.3]   # Correct prediction (confidence 0.7)
            ])
            targets = torch.tensor([0, 1, 0, 1, 0])  # Ground truth labels

            # Instantiate the CovAtxRisk metric with a risk threshold
            metric = CovAtxRisk(risk_threshold=0.3)
            metric.update(probs, targets)
            coverage_at_risk = metric.compute()

            print(f"Coverage at risk: {coverage_at_risk.item()}")
            # tensor(0.800000011920929)

        """
        super().__init__(**kwargs)
        self.add_state("scores", default=[], dist_reduce_fx="cat")
        self.add_state("errors", default=[], dist_reduce_fx="cat")
        _risk_coverage_checks(risk_threshold)
        self.risk_threshold = risk_threshold

    def update(self, probs: Tensor, targets: Tensor) -> None:
        """Store the scores and their associated errors for later computation.

        Args:
            probs (Tensor): The predicted probabilities of shape :math:`(N, C)`.
            targets (Tensor): The ground truth labels of shape :math:`(N,)`.
        """
        if probs.ndim == 1:
            probs = torch.stack([1 - probs, probs], dim=-1)
        self.scores.append(probs.max(-1).values)
        self.errors.append((probs.argmax(-1) != targets) * 1.0)

    def compute(self) -> Tensor:
        """Compute the coverage at x Risk.

        Returns:
            Tensor: The coverage at x risk.
        """
        scores = dim_zero_cat(self.scores)
        errors = dim_zero_cat(self.errors)
        num_samples = scores.size(0)
        if num_samples < 1:
            return torch.tensor([float("nan")], device=self.device)
        error_rates = _aurc_rejection_rate_compute(scores, errors)
        admissible_risks = (error_rates > self.risk_threshold) * 1
        max_cov_at_risk = admissible_risks.flip(0).argmin()

        # check if max_cov_at_risk is really admissible, if not return nan
        risk = admissible_risks[max_cov_at_risk]
        if risk > self.risk_threshold:
            return torch.tensor([float("nan")], device=self.device)
        return 1 - max_cov_at_risk / num_samples


class CovAt5Risk(CovAtxRisk):
    def __init__(self, **kwargs) -> None:
        r"""Provides coverage at 5% Risk.

        If there are multiple coverage values corresponding to 5% risk, the
        coverage at 5% risk is the maximum coverage value corresponding to 5%
        risk. If no there is no coverage value corresponding to the given risk,
        this metric returns float("nan").

        This is a specific case of the more general CovAtxRisk metric, where the risk level is fixed at 5%.

        .. seealso::
            - :class:`CovAtxRisk` : Parent class, the CovAtxRisk metric
        """
        super().__init__(risk_threshold=0.05, **kwargs)


class RiskAtxCov(Metric):
    is_differentiable = False
    higher_is_better = False
    full_state_update = False

    scores: list[Tensor]
    errors: list[Tensor]

    def __init__(self, cov_threshold: float, **kwargs) -> None:
        r"""Computes the risk at a specified coverage threshold.

        This metric calculates the error rate (risk) at a given coverage level.
        The coverage threshold determines the fraction of samples considered,
        sorted by model confidence. The metric is useful in evaluating the
        trade-off between coverage and risk in predictive models.

        Args:
            cov_threshold (float): The coverage threshold at which to compute the risk.
            kwargs: Additional arguments to pass to the metric class.

        Example:

        .. code-block:: python

            from torch_uncertainty.metrics.classification import RiskAtxCov
            # Initialize the metric with a coverage threshold of 0.5 (50%)
            metric = RiskAtxCov(cov_threshold=0.5)

            # Simulated predicted probabilities (N samples, C classes)
            predicted_probs = torch.tensor([
            [0.9, 0.1],  # Correct (class 0)
            [0.7, 0.3],  # Incorrect (class 1)
            [0.95, 0.05], # Correct (class 0)
            [0.8, 0.2],  # Incorrect (class 1)
            [0.6, 0.4],  # Correct (class 0)
            [0.3, 0.7],  # Correct (class 1)
            [0.85, 0.15], # Incorrect (class 1)
            [0.2, 0.8],  # Correct (class 1)
            ])

            # Simulated ground truth labels
            ground_truth = torch.tensor([0, 1, 0, 1, 0, 1, 0, 1])

            # Update the metric with the probabilities and labels
            metric.update(predicted_probs, ground_truth)

            # Compute the risk at the specified coverage threshold
            risk_at_cov = metric.compute()

            # Output the result
            print(f"Risk at coverage threshold: {risk_at_cov.item():.2f}")

            # output : Risk at coverage threshold: 0.25
        """
        super().__init__(**kwargs)
        self.add_state("scores", default=[], dist_reduce_fx="cat")
        self.add_state("errors", default=[], dist_reduce_fx="cat")
        _risk_coverage_checks(cov_threshold)
        self.cov_threshold = cov_threshold

    def update(self, probs: Tensor, targets: Tensor) -> None:
        """Store the scores and their associated errors for later computation.

        Args:
            probs (Tensor): The predicted probabilities of shape :math:`(N, C)`.
            targets (Tensor): The ground truth labels of shape :math:`(N,)`.
        """
        if probs.ndim == 1:
            probs = torch.stack([1 - probs, probs], dim=-1)
        self.scores.append(probs.max(-1).values)
        self.errors.append((probs.argmax(-1) != targets) * 1.0)

    def compute(self) -> Tensor:
        """Compute the risk at given coverage.

        Returns:
            Tensor: The risk at given coverage.
        """
        scores = dim_zero_cat(self.scores)
        errors = dim_zero_cat(self.errors)
        error_rates = _aurc_rejection_rate_compute(scores, errors)
        return error_rates[math.ceil(scores.size(0) * self.cov_threshold) - 1]


class RiskAt80Cov(RiskAtxCov):
    def __init__(self, **kwargs) -> None:
        r"""Computes the risk at 80% coverage.

        This is a specific case of the more general RiskAtxCov metric, where the risk level is fixed at 80%.

        .. seealso::
            - :class:`RiskAtxCov` : Parent class, the RiskAtxCov metric

        """
        super().__init__(cov_threshold=0.8, **kwargs)


def _risk_coverage_checks(threshold: float) -> None:
    if not isinstance(threshold, float):
        raise TypeError(f"Expected threshold to be of type float, but got {type(threshold)}")
    if threshold < 0 or threshold > 1:
        raise ValueError(f"Threshold should be in the range [0, 1], but got {threshold}.")<|MERGE_RESOLUTION|>--- conflicted
+++ resolved
@@ -43,7 +43,6 @@
         Args:
             kwargs: Additional keyword arguments.
 
-<<<<<<< HEAD
         Example:
             >>> from torch_uncertainty.metrics.classification import AURC
             >>> aurc = AURC()
@@ -57,11 +56,6 @@
         References:
             [1] `Geifman & El-Yaniv.`Selective classification for deep neural networks. In NeurIPS, 2017
             <https://papers.nips.cc/paper_files/paper/2017/file/4a8423d5e91fda00bb7e46540e2b0cf1-Paper.pdf>`_.
-=======
-        Reference:
-            Geifman & El-Yaniv. "Selective classification for deep neural networks." In NeurIPS,
-            2017.
->>>>>>> 1f4db811
         """
         super().__init__(**kwargs)
         self.add_state("scores", default=[], dist_reduce_fx="cat")
