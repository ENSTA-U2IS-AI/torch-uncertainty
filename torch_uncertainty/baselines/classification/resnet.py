from argparse import ArgumentParser, BooleanOptionalAction
from pathlib import Path
from typing import Any, Literal, Optional, Type, Union

import torch
from pytorch_lightning import LightningModule
from pytorch_lightning.core.saving import (
    load_hparams_from_tags_csv,
    load_hparams_from_yaml,
)
from torch import nn

from ...models.resnet import (
    batched_resnet18,
    batched_resnet34,
    batched_resnet50,
    batched_resnet101,
    batched_resnet152,
    masked_resnet18,
    masked_resnet34,
    masked_resnet50,
    masked_resnet101,
    masked_resnet152,
    mimo_resnet18,
    mimo_resnet34,
    mimo_resnet50,
    mimo_resnet101,
    mimo_resnet152,
    packed_resnet18,
    packed_resnet34,
    packed_resnet50,
    packed_resnet101,
    packed_resnet152,
    resnet18,
    resnet34,
    resnet50,
    resnet101,
    resnet152,
)
from ...routines.classification import (
    ClassificationEnsemble,
    ClassificationSingle,
)
from ...transforms import MIMOBatchFormat, RepeatTarget
from ..utils.parser_addons import (
    add_masked_specific_args,
    add_mimo_specific_args,
    add_packed_specific_args,
    add_resnet_specific_args,
)


<<<<<<< HEAD
# fmt: on
class ResNet(LightningModule):
=======
class ResNet:
>>>>>>> de8a8c52
    r"""ResNet backbone baseline for classification providing support for
    various versions and architectures.

    Args:
        num_classes (int): Number of classes to predict.
        in_channels (int): Number of input channels.
        loss (nn.Module): Training loss.
        optimization_procedure (Any): Optimization procedure, corresponds to
            what expect the `LightningModule.configure_optimizers()
            <https://pytorch-lightning.readthedocs.io/en/stable/common/lightning_module.html#configure-optimizers>`_
            method.
        version (str):
            Determines which ResNet version to use:

            - ``"vanilla"``: original ResNet
            - ``"packed"``: Packed-Ensembles ResNet
            - ``"batched"``: BatchEnsemble ResNet
            - ``"masked"``: Masksemble ResNet
            - ``"mimo"``: MIMO ResNet
            - ``"mc-dropout"``: Monte-Carlo Dropout ResNet

        arch (int):
            Determines which ResNet architecture to use:

            - ``18``: ResNet-18
            - ``32``: ResNet-32
            - ``50``: ResNet-50
            - ``101``: ResNet-101
            - ``152``: ResNet-152

        style (str, optional): Which ResNet style to use. Defaults to
        ``imagenet``.
        num_estimators (int, optional): Number of estimators in the ensemble.
            Only used if :attr:`version` is either ``"packed"``, ``"batched"``,
            ``"masked"`` or ``"mc-dropout"`` Defaults to ``None``.
        groups (int, optional): Number of groups in convolutions. Defaults to
            ``1``.
        scale (float, optional): Expansion factor affecting the width of the
            estimators. Only used if :attr:`version` is ``"masked"``. Defaults
            to ``None``.
        alpha (float, optional): Expansion factor affecting the width of the
            estimators. Only used if :attr:`version` is ``"packed"``. Defaults
            to ``None``.
        gamma (int, optional): Number of groups within each estimator. Only
            used if :attr:`version` is ``"packed"`` and scales with
            :attr:`groups`. Defaults to ``1``.
        rho (float, optional): Probability that all estimators share the same
            input. Only used if :attr:`version` is ``"mimo"``. Defaults to
            ``1``.
        batch_repeat (int, optional): Number of times to repeat the batch. Only
            used if :attr:`version` is ``"mimo"``. Defaults to ``1``.
        use_entropy (bool, optional): Indicates whether to use the entropy
            values as the OOD criterion or not. Defaults to ``False``.
        use_logits (bool, optional): Indicates whether to use the logits as the
            OOD criterion or not. Defaults to ``False``.
        use_mi (bool, optional): Indicates whether to use the mutual
            information as the OOD criterion or not. Defaults to ``False``.
        use_variation_ratio (bool, optional): Indicates whether to use the
            variation ratio as the OOD criterion or not. Defaults to ``False``.
        pretrained (bool, optional): Indicates whether to use the pretrained
            weights or not. Only used if :attr:`version` is ``"packed"``.
            Defaults to ``False``.

    Raises:
        ValueError: If :attr:`version` is not either ``"vanilla"``,
            ``"packed"``, ``"batched"``, ``"masked"`` or ``"mc-dropout"``.

    Returns:
        LightningModule: ResNet baseline ready for training and evaluation.
    """

    single = ["vanilla"]
    ensemble = ["packed", "batched", "masked", "mimo", "mc-dropout"]
    versions = {
        "vanilla": [resnet18, resnet34, resnet50, resnet101, resnet152],
        "packed": [
            packed_resnet18,
            packed_resnet34,
            packed_resnet50,
            packed_resnet101,
            packed_resnet152,
        ],
        "batched": [
            batched_resnet18,
            batched_resnet34,
            batched_resnet50,
            batched_resnet101,
            batched_resnet152,
        ],
        "masked": [
            masked_resnet18,
            masked_resnet34,
            masked_resnet50,
            masked_resnet101,
            masked_resnet152,
        ],
        "mimo": [
            mimo_resnet18,
            mimo_resnet34,
            mimo_resnet50,
            mimo_resnet101,
            mimo_resnet152,
        ],
        "mc-dropout": [resnet18, resnet34, resnet50, resnet101, resnet152],
    }
    archs = [18, 34, 50, 101, 152]

    def __new__(
        cls,
        num_classes: int,
        in_channels: int,
        loss: Type[nn.Module],
        optimization_procedure: Any,
        version: Literal[
            "vanilla",
            "mc-dropout",
            "packed",
            "batched",
            "masked",
            "mimo",
        ],
        arch: int,
        style: str = "imagenet",
        num_estimators: Optional[int] = None,
        dropout_rate: float = 0.0,
        groups: int = 1,
        scale: Optional[float] = None,
        alpha: Optional[float] = None,
        gamma: int = 1,
        rho: float = 1.0,
        batch_repeat: int = 1,
        use_entropy: bool = False,
        use_logits: bool = False,
        use_mi: bool = False,
        use_variation_ratio: bool = False,
        pretrained: bool = False,
        **kwargs,
    ) -> LightningModule:
        params = {
            "in_channels": in_channels,
            "num_classes": num_classes,
            "style": style,
            "groups": groups,
        }

        format_batch_fn = nn.Identity()

        if version not in cls.versions.keys():
            raise ValueError(f"Unknown version: {version}")

        if version == "vanilla":
            params.update(
                {
                    "dropout_rate": dropout_rate,
                }
            )
        elif version == "mc-dropout":
            params.update(
                {
                    "dropout_rate": dropout_rate,
                    "num_estimators": num_estimators,
                }
            )
        elif version == "packed":
            params.update(
                {
                    "num_estimators": num_estimators,
                    "alpha": alpha,
                    "gamma": gamma,
                    "pretrained": pretrained,
                }
            )
            format_batch_fn = RepeatTarget(num_repeats=num_estimators)
        elif version == "batched":
            params.update(
                {
                    "num_estimators": num_estimators,
                }
            )
            format_batch_fn = RepeatTarget(num_repeats=num_estimators)
        elif version == "masked":
            params.update(
                {
                    "num_estimators": num_estimators,
                    "scale": scale,
                }
            )
            format_batch_fn = RepeatTarget(num_repeats=num_estimators)
        elif version == "mimo":
            params.update(
                {
                    "num_estimators": num_estimators,
                }
            )
            format_batch_fn = MIMOBatchFormat(
                num_estimators=num_estimators,
                rho=rho,
                batch_repeat=batch_repeat,
            )

        model = cls.versions[version][cls.archs.index(arch)](**params)
        kwargs.update(params)
        kwargs.update({"version": version, "arch": arch})
        # routine specific parameters
        if version in cls.single:
            return ClassificationSingle(
                model=model,
                loss=loss,
                optimization_procedure=optimization_procedure,
                format_batch_fn=format_batch_fn,
                use_entropy=use_entropy,
                use_logits=use_logits,
                **kwargs,
            )
        else:  # version in cls.ensemble
            return ClassificationEnsemble(
                model=model,
                loss=loss,
                optimization_procedure=optimization_procedure,
                format_batch_fn=format_batch_fn,
                use_entropy=use_entropy,
                use_logits=use_logits,
                use_mi=use_mi,
                use_variation_ratio=use_variation_ratio,
                **kwargs,
            )

    @classmethod
    def load_from_checkpoint(
        cls,
        checkpoint_path: Union[str, Path],
        hparams_file: Union[str, Path],
        **kwargs,
    ) -> LightningModule:  # coverage: ignore
        if hparams_file is not None:
            extension = str(hparams_file).split(".")[-1]
            if extension.lower() == "csv":
                hparams = load_hparams_from_tags_csv(hparams_file)
            elif extension.lower() in ("yml", "yaml"):
                hparams = load_hparams_from_yaml(hparams_file)
            else:
                raise ValueError(".csv, .yml or .yaml is required for `hparams_file`")

        hparams.update(kwargs)
        checkpoint = torch.load(checkpoint_path)
        obj = cls(**hparams)
        obj.load_state_dict(checkpoint["state_dict"])
        return obj

    @classmethod
    def add_model_specific_args(cls, parser: ArgumentParser) -> ArgumentParser:
        parser = ClassificationEnsemble.add_model_specific_args(parser)
        parser = add_resnet_specific_args(parser)
        parser = add_packed_specific_args(parser)
        parser = add_masked_specific_args(parser)
        parser = add_mimo_specific_args(parser)
        parser.add_argument(
            "--version",
            type=str,
            choices=cls.versions.keys(),
            default="vanilla",
            help=f"Variation of ResNet. Choose among: {cls.versions.keys()}",
        )
        parser.add_argument(
            "--pretrained",
            dest="pretrained",
            action=BooleanOptionalAction,
            default=False,
        )
        return parser<|MERGE_RESOLUTION|>--- conflicted
+++ resolved
@@ -50,12 +50,7 @@
 )
 
 
-<<<<<<< HEAD
-# fmt: on
-class ResNet(LightningModule):
-=======
 class ResNet:
->>>>>>> de8a8c52
     r"""ResNet backbone baseline for classification providing support for
     various versions and architectures.
 
