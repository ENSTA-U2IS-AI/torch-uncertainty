from argparse import ArgumentParser
from pathlib import Path
from typing import Any, Literal, Optional, Type, Union

import torch
from pytorch_lightning import LightningModule
from pytorch_lightning.core.saving import (
    load_hparams_from_tags_csv,
    load_hparams_from_yaml,
)
from torch import nn

from ...models.vgg import (
    packed_vgg11,
    packed_vgg13,
    packed_vgg16,
    packed_vgg19,
    vgg11,
    vgg13,
    vgg16,
    vgg19,
)
from ...routines.classification import (
    ClassificationEnsemble,
    ClassificationSingle,
)
from ...transforms import RepeatTarget
from ..utils.parser_addons import (
    add_packed_specific_args,
    add_vgg_specific_args,
)


<<<<<<< HEAD
# fmt: on
class VGG(LightningModule):
=======
class VGG:
>>>>>>> 0ca69661
    r"""VGG backbone baseline for classification providing support for
    various versions and architectures.

    Args:
        num_classes (int): Number of classes to predict.
        in_channels (int): Number of input channels.
        loss (nn.Module): Training loss.
        optimization_procedure (Any): Optimization procedure, corresponds to
            what expect the `LightningModule.configure_optimizers()
            <https://pytorch-lightning.readthedocs.io/en/stable/common/lightning_module.html#configure-optimizers>`_
            method.
        version (str):
            Determines which VGG version to use:

            - ``"vanilla"``: original VGG
            - ``"mc-dropout"``: Monte Carlo Dropout VGG
            - ``"packed"``: Packed-Ensembles VGG

        arch (int):
            Determines which VGG architecture to use:

            - ``11``: VGG-11
            - ``13``: VGG-13
            - ``16``: VGG-16
            - ``19``: VGG-19

        style (str, optional): Which VGG style to use. Defaults to
        ``imagenet``.
        num_estimators (int, optional): Number of estimators in the ensemble.
            Only used if :attr:`version` is either ``"packed"``, ``"batched"``
            or ``"masked"`` Defaults to ``None``.
        groups (int, optional): Number of groups in convolutions. Defaults to
            ``1``.
        alpha (float, optional): Expansion factor affecting the width of the
            estimators. Only used if :attr:`version` is ``"packed"``. Defaults
            to ``None``.
        gamma (int, optional): Number of groups within each estimator. Only
            used if :attr:`version` is ``"packed"`` and scales with
            :attr:`groups`. Defaults to ``1s``.
        use_entropy (bool, optional): Indicates whether to use the entropy
            values as the OOD criterion or not. Defaults to ``False``.
        use_logits (bool, optional): Indicates whether to use the logits as the
            OOD criterion or not. Defaults to ``False``.
        use_mi (bool, optional): Indicates whether to use the mutual
            information as the OOD criterion or not. Defaults to ``False``.
        use_variation_ratio (bool, optional): Indicates whether to use the
            variation ratio as the OOD criterion or not. Defaults to ``False``.

    Raises:
        ValueError: If :attr:`version` is not either ``"vanilla"``,
            ``"packed"``, ``"batched"`` or ``"masked"``.

    Returns:
        LightningModule: VGG baseline ready for training and evaluation.
    """

    single = ["vanilla"]
    ensemble = ["mc-dropout", "packed"]
    versions = {
        "vanilla": [vgg11, vgg13, vgg16, vgg19],
        "mc-dropout": [vgg11, vgg13, vgg16, vgg19],
        "packed": [
            packed_vgg11,
            packed_vgg13,
            packed_vgg16,
            packed_vgg19,
        ],
    }
    archs = [11, 13, 16, 19]

    def __new__(
        cls,
        num_classes: int,
        in_channels: int,
        loss: Type[nn.Module],
        optimization_procedure: Any,
        version: Literal["vanilla", "mc-dropout", "packed"],
        arch: int,
        num_estimators: Optional[int] = None,
        dropout_rate: float = 0.0,
        style: str = "imagenet",
        groups: int = 1,
        alpha: Optional[float] = None,
        gamma: int = 1,
        use_entropy: bool = False,
        use_logits: bool = False,
        use_mi: bool = False,
        use_variation_ratio: bool = False,
        **kwargs,
    ) -> LightningModule:
        params = {
            "in_channels": in_channels,
            "num_classes": num_classes,
            "style": style,
            "groups": groups,
        }

        if version not in cls.versions.keys():
            raise ValueError(f"Unknown version: {version}")

        format_batch_fn = nn.Identity()

        if version == "vanilla":
            params.update(
                {
                    "dropout_rate": dropout_rate,
                }
            )
        elif version == "mc-dropout":
            params.update(
                {
                    "dropout_rate": dropout_rate,
                    "num_estimators": num_estimators,
                }
            )
        elif version == "packed":
            params.update(
                {
                    "num_estimators": num_estimators,
                    "alpha": alpha,
                    "style": style,
                    "gamma": gamma,
                }
            )
            format_batch_fn = RepeatTarget(num_repeats=num_estimators)

        model = cls.versions[version][cls.archs.index(arch)](**params)
        kwargs.update(params)
        # routine specific parameters
        if version in cls.single:
            return ClassificationSingle(
                model=model,
                loss=loss,
                optimization_procedure=optimization_procedure,
                format_batch_fn=format_batch_fn,
                use_entropy=use_entropy,
                use_logits=use_logits,
                **kwargs,
            )
        else:  # version in cls.ensemble
            return ClassificationEnsemble(
                model=model,
                loss=loss,
                optimization_procedure=optimization_procedure,
                format_batch_fn=format_batch_fn,
                use_entropy=use_entropy,
                use_logits=use_logits,
                use_mi=use_mi,
                use_variation_ratio=use_variation_ratio,
                **kwargs,
            )

    @classmethod
    def load_from_checkpoint(
        cls,
        checkpoint_path: Union[str, Path],
        hparams_file: Union[str, Path],
        **kwargs,
    ) -> LightningModule:  # coverage: ignore
        if hparams_file is not None:
            extension = str(hparams_file).split(".")[-1]
            if extension.lower() == "csv":
                hparams = load_hparams_from_tags_csv(hparams_file)
            elif extension.lower() in ("yml", "yaml"):
                hparams = load_hparams_from_yaml(hparams_file)
            else:
                raise ValueError(
                    ".csv, .yml or .yaml is required for `hparams_file`"
                )

        hparams.update(kwargs)
        checkpoint = torch.load(checkpoint_path)
        obj = cls(**hparams)
        obj.load_state_dict(checkpoint["state_dict"])
        return obj

    @classmethod
    def add_model_specific_args(cls, parser: ArgumentParser) -> ArgumentParser:
        parser = ClassificationEnsemble.add_model_specific_args(parser)
        parser = add_vgg_specific_args(parser)
        parser = add_packed_specific_args(parser)
        parser.add_argument(
            "--version",
            type=str,
            choices=cls.versions.keys(),
            default="vanilla",
            help=f"Variation of VGG. Choose among: {cls.versions.keys()}",
        )
        return parser<|MERGE_RESOLUTION|>--- conflicted
+++ resolved
@@ -31,12 +31,7 @@
 )
 
 
-<<<<<<< HEAD
-# fmt: on
-class VGG(LightningModule):
-=======
 class VGG:
->>>>>>> 0ca69661
     r"""VGG backbone baseline for classification providing support for
     various versions and architectures.
 
@@ -203,9 +198,7 @@
             elif extension.lower() in ("yml", "yaml"):
                 hparams = load_hparams_from_yaml(hparams_file)
             else:
-                raise ValueError(
-                    ".csv, .yml or .yaml is required for `hparams_file`"
-                )
+                raise ValueError(".csv, .yml or .yaml is required for `hparams_file`")
 
         hparams.update(kwargs)
         checkpoint = torch.load(checkpoint_path)
