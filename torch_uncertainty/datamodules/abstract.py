from abc import ABC, abstractmethod
from importlib import util
from pathlib import Path
from typing import Literal

from lightning.pytorch.core import LightningDataModule
from numpy.typing import ArrayLike

from torch_uncertainty.utils import TTADataset

if util.find_spec("sklearn"):
    from sklearn.model_selection import StratifiedKFold

    sklearn_installed = True
else:  # coverage: ignore
    sklearn_installed = False

import logging

from torch.utils.data import DataLoader, Dataset
from torch.utils.data.sampler import SubsetRandomSampler


class TUDataModule(ABC, LightningDataModule):
    training_task: str
    train: Dataset
    val: Dataset
    test: Dataset
    ood: Dataset
    shift: Dataset

    shift_severity = 1

    def __init__(
        self,
        root: str | Path,
        batch_size: int,
        val_split: float | None,
        num_workers: int,
        pin_memory: bool,
        persistent_workers: bool,
        num_tta: int = 1,
        postprocess_set: Literal["val", "test"] = "val",
    ) -> None:
        """Abstract DataModule class for TorchUncertainty.

        This class implements the basic functionality of a DataModule. It includes
        setters and getters for the datasets, dataloaders, as well as the crossval
        logic. It also provide the basic argparse arguments for the datamodules.

        Args:
            root (str): Root directory of the datasets.
            batch_size (int): Number of samples per batch.
            val_split (float): Share of samples to use for validation.
            num_workers (int): Number of workers to use for data loading.
            pin_memory (bool): Whether to pin memory.
            persistent_workers (bool): Whether to use persistent workers.
            num_tta (int): Number of test-time augmentations (TTA). Defaults to ``1`` (no TTA).
            postprocess_set (str): Which split to use as post-processing set to fit the
                post-processing method. Defaults to ``val``.
        """
        super().__init__()

        self.root = Path(root)
        self.batch_size = batch_size
        self.val_split = val_split
        self.num_workers = num_workers

        self.pin_memory = pin_memory
        self.persistent_workers = persistent_workers

        if not num_tta % batch_size:
            raise ValueError(
                f"The number of Test-time augmentations num_tta should divide batch_size. Got {num_tta} and {batch_size}."
            )
        self.num_tta = num_tta
        if postprocess_set == "test":
<<<<<<< HEAD
            logging.warning("You might be fitting the calibration method on the test set!")
=======
            logging.warning("You might be fitting the post-processing method on the test set!")
>>>>>>> bebe01f4
        self.postprocess_set = postprocess_set

    @abstractmethod
    def setup(self, stage: Literal["fit", "test"] | None = None) -> None:
        pass

    def get_train_set(self) -> Dataset:
        """Get the training set."""
        return self.train

    def get_val_set(self) -> Dataset:
        """Get the validation set."""
        if self.num_tta > 1:
            return TTADataset(self.val, self.num_tta)
        return self.val

    def get_test_set(self) -> Dataset:
        """Get the test set."""
        if self.num_tta > 1:
            return TTADataset(self.test, self.num_tta)
        return self.test

    def get_ood_set(self) -> Dataset:
        """Get the shifted set."""
        if self.num_tta > 1:
            return TTADataset(self.ood, self.num_tta)
        return self.ood

    def get_shift_set(self) -> Dataset:
        """Get the shifted set."""
        if self.num_tta > 1:
            return TTADataset(self.shift, self.num_tta)
        return self.shift

    def train_dataloader(self) -> DataLoader:
        r"""Get the training dataloader.

        Return:
            DataLoader: training dataloader.
        """
        return self._data_loader(self.train, shuffle=True)

    def val_dataloader(self) -> DataLoader:
        r"""Get the validation dataloader.

        Return:
            DataLoader: validation dataloader.
        """
        return self._data_loader(self.get_val_set(), shuffle=False)

    def test_dataloader(self) -> list[DataLoader]:
        r"""Get test dataloaders.

        Return:
            list[DataLoader]: test set for in distribution data
            and out-of-distribution data.
        """
        return [self._data_loader(self.get_test_set(), shuffle=False)]

    def postprocess_dataloader(self) -> DataLoader:
        r"""Get the calibration dataloader.

        Return:
            DataLoader: calibration dataloader.
        """
        return self.val_dataloader() if self.postprocess_set == "val" else self.test_dataloader()[0]

    def _data_loader(self, dataset: Dataset, shuffle: bool) -> DataLoader:
        """Create a dataloader for a given dataset.

        Args:
            dataset (Dataset): Dataset to create a dataloader for.
            shuffle (bool): Whether to shuffle the dataset

        Return:
            DataLoader: Dataloader for the given dataset.
        """
        return DataLoader(
            dataset,
            batch_size=self.batch_size,
            shuffle=shuffle,
            num_workers=self.num_workers,
            pin_memory=self.pin_memory,
            persistent_workers=self.persistent_workers,
        )

    # These two functions have to be defined in each datamodule
    # by setting the correct path to the matrix of data for each dataset.
    # It is generally "Dataset.samples" or "Dataset.data"
    # They are used for constructing cross validation splits
    def _get_train_data(self) -> ArrayLike:
        raise NotImplementedError

    def _get_train_targets(self) -> ArrayLike:
        raise NotImplementedError

    def make_cross_val_splits(self, n_splits: int = 10, train_over: int = 4) -> list:
        if not sklearn_installed:
            raise ImportError(
                "Please install torch_uncertainty with the image option"
                "to use crossval:"
                """pip install -U "torch_uncertainty[image]"."""
            )

        self.setup("fit")

        skf = StratifiedKFold(n_splits)
        cv_dm = []

        for fold, (train_idx, val_idx) in enumerate(
            skf.split(self._get_train_data(), self._get_train_targets())
        ):
            if fold >= train_over:
                break

            fold_dm = CrossValDataModule(
                root=self.root,
                train_idx=train_idx,
                val_idx=val_idx,
                datamodule=self,
                batch_size=self.batch_size,
                val_split=self.val_split,
                postprocess_set=self.postprocess_set,
                num_workers=self.num_workers,
                pin_memory=self.pin_memory,
                persistent_workers=self.persistent_workers,
            )
            cv_dm.append(fold_dm)

        return cv_dm


class CrossValDataModule(TUDataModule):
    def __init__(
        self,
        root: str | Path,
        train_idx: ArrayLike,
        val_idx: ArrayLike,
        datamodule: TUDataModule,
        batch_size: int,
        val_split: float,
        num_workers: int,
        pin_memory: bool,
        persistent_workers: bool,
        postprocess_set: Literal["val", "test"] = "val",
    ) -> None:
        super().__init__(
            root=root,
            batch_size=batch_size,
            val_split=val_split,
            num_workers=num_workers,
            pin_memory=pin_memory,
            persistent_workers=persistent_workers,
            postprocess_set=postprocess_set,
        )

        self.train_idx = train_idx
        self.val_idx = val_idx
        self.dm = datamodule

    def setup(self, stage: str | None = None) -> None:
        if stage == "fit" or stage is None:
            self.train = self.dm.train
            self.val = self.dm.val
        elif stage == "test":
            self.test = self.val
        else:
            raise ValueError(f"Stage {stage} not supported.")

    def _data_loader(self, dataset: Dataset, idx: ArrayLike) -> DataLoader:
        return DataLoader(
            dataset=dataset,
            sampler=SubsetRandomSampler(idx),
            shuffle=False,
            batch_size=self.batch_size,
            num_workers=self.num_workers,
            pin_memory=self.pin_memory,
            persistent_workers=self.persistent_workers,
        )

    def get_train_set(self) -> Dataset:
        """Get the training set for the current fold."""
        return self.dm.train

    def get_val_set(self) -> Dataset:
        """Get the validation set for the current fold."""
        return self.dm.val

    def get_test_set(self) -> Dataset:
        """Get the test set for the current fold."""
        return self.dm.val

    def train_dataloader(self) -> DataLoader:
        """Get the training dataloader for the current fold."""
        return self._data_loader(self.dm.get_train_set(), self.train_idx)

    def val_dataloader(self) -> DataLoader:
        """Get the validation dataloader for the current fold."""
        return self._data_loader(self.dm.get_train_set(), self.val_idx)

    def test_dataloader(self) -> DataLoader:
        """Get the test dataloader for the current fold."""
        return self._data_loader(self.dm.get_train_set(), self.val_idx)<|MERGE_RESOLUTION|>--- conflicted
+++ resolved
@@ -75,11 +75,7 @@
             )
         self.num_tta = num_tta
         if postprocess_set == "test":
-<<<<<<< HEAD
-            logging.warning("You might be fitting the calibration method on the test set!")
-=======
             logging.warning("You might be fitting the post-processing method on the test set!")
->>>>>>> bebe01f4
         self.postprocess_set = postprocess_set
 
     @abstractmethod
