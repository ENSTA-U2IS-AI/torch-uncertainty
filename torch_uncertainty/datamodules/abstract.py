--- conflicted
+++ resolved
@@ -79,11 +79,7 @@
         self.pin_memory = pin_memory
         self.persistent_workers = persistent_workers
 
-<<<<<<< HEAD
         if batch_size % num_tta != 0:
-=======
-        if batch_size % num_tta:
->>>>>>> 61791aa2
             raise ValueError(
                 f"The number of Test-time augmentations num_tta should divide batch_size. "
                 f"Got num_tta={num_tta} and batch_size={batch_size}."
