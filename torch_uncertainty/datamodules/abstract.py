--- conflicted
+++ resolved
@@ -44,14 +44,6 @@
         logic. It also provide the basic argparse arguments for the datamodules.
 
         Args:
-<<<<<<< HEAD
-        root (str): Root directory of the datasets.
-        batch_size (int): Number of samples per batch.
-        val_split (float): Share of samples to use for validation.
-        num_workers (int): Number of workers to use for data loading.
-        pin_memory (bool): Whether to pin memory.
-        persistent_workers (bool): Whether to use persistent workers.
-=======
             root (str): Root directory of the datasets.
             batch_size (int): Number of samples per batch.
             val_split (float): Share of samples to use for validation.
@@ -60,7 +52,6 @@
             persistent_workers (bool): Whether to use persistent workers.
             postprocess_set (str): Which split to use as post-processing set to fit the
                 post-processing method.
->>>>>>> b5677a1b
         """
         super().__init__()
 
