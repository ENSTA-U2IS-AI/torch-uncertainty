# ruff: noqa: F401
from .abstract import TUDataModule
from .classification import (
    BankMarketingDataModule,
    CIFAR10DataModule,
    CIFAR100DataModule,
    DOTA2GamesDataModule,
    HTRU2DataModule,
    ImageNet200DataModule,
    ImageNetDataModule,
    MNISTDataModule,
    OnlineShoppersDataModule,
    SpamBaseDataModule,
    TinyImageNetDataModule,
    UCIClassificationDataModule,
<<<<<<< HEAD
    Sst2DataModule,
=======
    UCRUEADataModule,
>>>>>>> ecb47290
)
from .segmentation import CamVidDataModule, CityscapesDataModule, MUADDataModule
from .uci_regression import UCIRegressionDataModule<|MERGE_RESOLUTION|>--- conflicted
+++ resolved
@@ -13,11 +13,8 @@
     SpamBaseDataModule,
     TinyImageNetDataModule,
     UCIClassificationDataModule,
-<<<<<<< HEAD
     Sst2DataModule,
-=======
     UCRUEADataModule,
->>>>>>> ecb47290
 )
 from .segmentation import CamVidDataModule, CityscapesDataModule, MUADDataModule
 from .uci_regression import UCIRegressionDataModule