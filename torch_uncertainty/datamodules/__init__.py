--- conflicted
+++ resolved
@@ -14,11 +14,7 @@
     Sst2DataModule,
     TinyImageNetDataModule,
     UCIClassificationDataModule,
-<<<<<<< HEAD
-=======
-    Sst2DataModule,
     UCRUEADataModule,
->>>>>>> 3a99a1c1
 )
 from .segmentation import CamVidDataModule, CityscapesDataModule, MUADDataModule
 from .uci_regression import UCIRegressionDataModule