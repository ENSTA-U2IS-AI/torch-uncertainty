--- conflicted
+++ resolved
@@ -18,10 +18,6 @@
 from .abstract import AbstractDataModule
 
 
-<<<<<<< HEAD
-# fmt: on
-=======
->>>>>>> de8a8c52
 class CIFAR100DataModule(AbstractDataModule):
     """DataModule for CIFAR100.
 
@@ -75,15 +71,9 @@
             persistent_workers=persistent_workers,
         )
 
-<<<<<<< HEAD
-        self.val_split = val_split
-        self.num_dataloaders = num_dataloaders
-        self.ood_detection = ood_detection
-=======
         self.evaluate_ood = evaluate_ood
         self.val_split = val_split
         self.num_dataloaders = num_dataloaders
->>>>>>> de8a8c52
 
         if test_alt == "c":
             self.dataset = CIFAR100C
@@ -242,15 +232,6 @@
         p.add_argument("--randaugment", dest="randaugment", action="store_true")
         p.add_argument("--auto_augment", type=str)
         p.add_argument("--test_alt", choices=["c"], default=None)
-<<<<<<< HEAD
-        p.add_argument(
-            "--severity", dest="corruption_severity", type=int, default=1
-        )
-        p.add_argument(
-            "--evaluate_ood", dest="ood_detection", action="store_true"
-        )
-=======
         p.add_argument("--severity", dest="corruption_severity", type=int, default=1)
         p.add_argument("--evaluate_ood", action="store_true")
->>>>>>> de8a8c52
         return parent_parser