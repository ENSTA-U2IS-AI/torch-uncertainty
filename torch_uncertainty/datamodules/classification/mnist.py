--- conflicted
+++ resolved
@@ -44,13 +44,9 @@
             root (str): Root directory of the datasets.
             eval_ood (bool): Whether to evaluate on out-of-distribution data. Defaults to ``False``.
             eval_shift (bool): Whether to evaluate on shifted data. Defaults to ``False``.
-<<<<<<< HEAD
-            batch_size (int): Number of samples per batch.
-=======
             batch_size (int): Number of samples per batch during training.
             eval_batch_size (int | None) : Number of samples per batch during evaluation (val
                 and test). Set to batch_size if None. Defaults to None.
->>>>>>> 2233294c
             ood_ds (str): Which out-of-distribution dataset to use. Defaults to
                 ``"fashion"``; `fashion` stands for FashionMNIST and `notMNIST` for
                 notMNIST.
