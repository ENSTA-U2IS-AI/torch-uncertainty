from pathlib import Path
from typing import Literal

import torch
from torch import nn
from torch.utils.data import DataLoader
from torchvision.datasets import MNIST, FashionMNIST
from torchvision.transforms import v2

from torch_uncertainty.datamodules import TUDataModule
from torch_uncertainty.datasets.classification import MNISTC, NotMNIST
from torch_uncertainty.transforms import Cutout
from torch_uncertainty.utils import create_train_val_split


class MNISTDataModule(TUDataModule):
    num_classes = 10
    num_channels = 1
    input_shape = (1, 28, 28)
    training_task = "classification"
    ood_datasets = ["fashion", "notMNIST"]
    mean = (0.1307,)
    std = (0.3081,)

    def __init__(
        self,
        root: str | Path,
        batch_size: int,
        eval_ood: bool = False,
        eval_shift: bool = False,
        ood_ds: Literal["fashion", "notMNIST"] = "fashion",
        val_split: float | None = None,
        postprocess_set: Literal["val", "test"] = "val",
        num_workers: int = 1,
        basic_augment: bool = True,
        cutout: int | None = None,
        pin_memory: bool = True,
        persistent_workers: bool = True,
    ) -> None:
        """DataModule for MNIST.

        Args:
            root (str): Root directory of the datasets.
            eval_ood (bool): Whether to evaluate on out-of-distribution data. Defaults to ``False``.
            eval_shift (bool): Whether to evaluate on shifted data. Defaults to ``False``.
            batch_size (int): Number of samples per batch.
<<<<<<< HEAD
            ood_ds (str): Which out-of-distribution dataset to use. Defaults to ``"fashion"``; `fashion` stands for FashionMNIST and `notMNIST` for notMNIST.
            val_split (float): Share of samples to use for validation. Defaults to ``0.0``.
            num_workers (int): Number of workers to use for data loading. Defaults to ``1``.
            basic_augment (bool): Whether to apply base augmentations. Defaults to ``True``.
=======
            ood_ds (str): Which out-of-distribution dataset to use. Defaults to
                ``"fashion"``; `fashion` stands for FashionMNIST and `notMNIST` for
                notMNIST.
            val_split (float): Share of samples to use for validation. Defaults
                to ``0.0``.
            postprocess_set (str, optional): The post-hoc calibration dataset to
                use for the post-processing method. Defaults to ``val``.
            num_workers (int): Number of workers to use for data loading. Defaults
                to ``1``.
            basic_augment (bool): Whether to apply base augmentations. Defaults to
                ``True``.
>>>>>>> b5677a1b
            cutout (int): Size of cutout to apply to images. Defaults to ``None``.
            pin_memory (bool): Whether to pin memory. Defaults to ``True``.
            persistent_workers (bool): Whether to use persistent workers. Defaults to ``True``.
        """
        super().__init__(
            root=root,
            batch_size=batch_size,
            val_split=val_split,
            postprocess_set=postprocess_set,
            num_workers=num_workers,
            pin_memory=pin_memory,
            persistent_workers=persistent_workers,
        )

        self.eval_ood = eval_ood
        self.eval_shift = eval_shift
        self.batch_size = batch_size

        self.dataset = MNIST

        if ood_ds == "fashion":
            self.ood_dataset = FashionMNIST
        elif ood_ds == "notMNIST":
            self.ood_dataset = NotMNIST
        else:
            raise ValueError(f"`ood_ds` should be in {self.ood_datasets}. Got {ood_ds}.")
        self.shift_dataset = MNISTC
        self.shift_severity = 1

        basic_transform = v2.RandomCrop(28, padding=4) if basic_augment else nn.Identity()

        main_transform = Cutout(cutout) if cutout else nn.Identity()

        self.train_transform = v2.Compose(
            [
                v2.ToImage(),
                basic_transform,
                main_transform,
                v2.ToDtype(dtype=torch.float32, scale=True),
                v2.Normalize(mean=self.mean, std=self.std),
            ]
        )
        self.test_transform = v2.Compose(
            [
                v2.ToImage(),
                v2.CenterCrop(28),
                v2.ToDtype(dtype=torch.float32, scale=True),
                v2.Normalize(mean=self.mean, std=self.std),
            ]
        )
        if self.eval_ood:  # NotMNIST has 3 channels
            self.ood_transform = v2.Compose(
                [
                    v2.ToImage(),
                    v2.Grayscale(num_output_channels=1),
                    v2.CenterCrop(28),
                    v2.ToDtype(dtype=torch.float32, scale=True),
                    v2.Normalize(mean=self.mean, std=self.std),
                ]
            )

    def prepare_data(self) -> None:  # coverage: ignore
        """Download the datasets."""
        self.dataset(self.root, train=True, download=True)
        self.dataset(self.root, train=False, download=True)

        if self.eval_ood:
            self.ood_dataset(self.root, download=True)
        if self.eval_shift:
            self.shift_dataset(self.root, download=True)

    def setup(self, stage: Literal["fit", "test"] | None = None) -> None:
        """Set up the datasets for training, validation, and testing.

        Args:
            stage (Literal["fit", "test"] | None): Stage of the setup process. Defaults to ``None``.
        """
        if stage == "fit" or stage is None:
            full = self.dataset(
                self.root,
                train=True,
                download=False,
                transform=self.train_transform,
            )
            if self.val_split:
                self.train, self.val = create_train_val_split(
                    full,
                    self.val_split,
                    self.test_transform,
                )
            else:
                self.train = full
                self.val = self.dataset(
                    self.root,
                    train=False,
                    download=False,
                    transform=self.test_transform,
                )
        if stage == "test" or stage is None:
            self.test = self.dataset(
                self.root,
                train=False,
                download=False,
                transform=self.test_transform,
            )
        if stage not in ["fit", "test", None]:
            raise ValueError(f"Stage {stage} is not supported.")

        if self.eval_ood:
            self.ood = self.ood_dataset(
                self.root,
                download=False,
                transform=self.ood_transform,
            )
        if self.eval_shift:
            self.shift = self.shift_dataset(
                self.root,
                download=False,
                transform=self.test_transform,
            )

    def test_dataloader(self) -> list[DataLoader]:
        """Get the test dataloaders for MNIST.

        Return:
            list[DataLoader]: Dataloaders of the MNIST test set (in
                distribution data), FashionMNIST or NotMNIST test split
                (out-of-distribution data), and/or MNISTC (shifted data).
        """
        dataloader = [self._data_loader(self.test)]
        if self.eval_ood:
            dataloader.append(self._data_loader(self.ood))
        if self.eval_shift:
            dataloader.append(self._data_loader(self.shift))
        return dataloader<|MERGE_RESOLUTION|>--- conflicted
+++ resolved
@@ -44,12 +44,6 @@
             eval_ood (bool): Whether to evaluate on out-of-distribution data. Defaults to ``False``.
             eval_shift (bool): Whether to evaluate on shifted data. Defaults to ``False``.
             batch_size (int): Number of samples per batch.
-<<<<<<< HEAD
-            ood_ds (str): Which out-of-distribution dataset to use. Defaults to ``"fashion"``; `fashion` stands for FashionMNIST and `notMNIST` for notMNIST.
-            val_split (float): Share of samples to use for validation. Defaults to ``0.0``.
-            num_workers (int): Number of workers to use for data loading. Defaults to ``1``.
-            basic_augment (bool): Whether to apply base augmentations. Defaults to ``True``.
-=======
             ood_ds (str): Which out-of-distribution dataset to use. Defaults to
                 ``"fashion"``; `fashion` stands for FashionMNIST and `notMNIST` for
                 notMNIST.
@@ -61,7 +55,6 @@
                 to ``1``.
             basic_augment (bool): Whether to apply base augmentations. Defaults to
                 ``True``.
->>>>>>> b5677a1b
             cutout (int): Size of cutout to apply to images. Defaults to ``None``.
             pin_memory (bool): Whether to pin memory. Defaults to ``True``.
             persistent_workers (bool): Whether to use persistent workers. Defaults to ``True``.
