from pathlib import Path
from typing import Literal

import torch
from torch import nn
from torch.utils.data import DataLoader
from torchvision.datasets import MNIST, FashionMNIST
from torchvision.transforms import v2

from torch_uncertainty.datamodules import TUDataModule
from torch_uncertainty.datasets.classification import MNISTC, NotMNIST
from torch_uncertainty.datasets.utils import create_train_val_split
from torch_uncertainty.transforms import Cutout


class MNISTDataModule(TUDataModule):
    num_classes = 10
    num_channels = 1
    input_shape = (1, 28, 28)
    training_task = "classification"
    ood_datasets = ["fashion", "notMNIST"]
    mean = (0.1307,)
    std = (0.3081,)

    def __init__(
        self,
        root: str | Path,
        batch_size: int,
        eval_batch_size: int | None = None,
        eval_ood: bool = False,
        eval_shift: bool = False,
        ood_ds: Literal["fashion", "notMNIST"] = "fashion",
        num_tta: int = 1,
        val_split: float | None = None,
        postprocess_set: Literal["val", "test"] = "val",
        num_workers: int = 1,
        train_transform: nn.Module | None = None,
        test_transform: nn.Module | None = None,
        ood_transform: nn.Module | None = None,
        basic_augment: bool = True,
        cutout: int | None = None,
        pin_memory: bool = True,
        persistent_workers: bool = True,
    ) -> None:
        """DataModule for MNIST.

        Args:
            root (str): Root directory of the datasets.
<<<<<<< HEAD
            eval_ood (bool): Whether to evaluate on out-of-distribution data. Defaults to
                ``False``.
            eval_shift (bool): Whether to evaluate on shifted data. Defaults to ``False``.
            batch_size (int): Number of samples per batch.
=======
            eval_ood (bool): Whether to evaluate on out-of-distribution data. Defaults to ``False``.
            eval_shift (bool): Whether to evaluate on shifted data. Defaults to ``False``.
            batch_size (int): Number of samples per batch during training.
            eval_batch_size (int | None) : Number of samples per batch during evaluation (val
                and test). Set to batch_size if None. Defaults to None.
>>>>>>> a48a51f3
            ood_ds (str): Which out-of-distribution dataset to use. Defaults to
                ``"fashion"``; `fashion` stands for FashionMNIST and `notMNIST` for notMNIST.
            val_split (float): Share of samples to use for validation. Defaults to ``0.0``.
            num_tta (int): Number of test-time augmentations (TTA). Defaults to ``1`` (no TTA).
            postprocess_set (str, optional): The post-hoc calibration dataset to
                use for the post-processing method. Defaults to ``val``.
<<<<<<< HEAD
            num_workers (int): Number of workers to use for data loading. Defaults to ``1``.
            basic_augment (bool): Whether to apply base augmentations. Defaults to ``True``.
=======
            num_workers (int): Number of workers to use for data loading. Defaults
                to ``1``.
            train_transform (nn.Module | None): Custom training transform. Defaults
                to ``None``. If not provided, a default transform is used.
            test_transform (nn.Module | None): Custom test transform. Defaults to
                ``None``. If not provided, a default transform is used.
            ood_transform (nn.Module | None): Custom transform for out-of-distribution
                datasets. Defaults to ``None``. If not provided, a default transform
                is used.
            basic_augment (bool): Whether to apply base augmentations. Defaults to
                ``True``.
>>>>>>> a48a51f3
            cutout (int): Size of cutout to apply to images. Defaults to ``None``.
            pin_memory (bool): Whether to pin memory. Defaults to ``True``.
            persistent_workers (bool): Whether to use persistent workers. Defaults to ``True``.
        """
        super().__init__(
            root=root,
            batch_size=batch_size,
            eval_batch_size=eval_batch_size,
            val_split=val_split,
            num_tta=num_tta,
            postprocess_set=postprocess_set,
            num_workers=num_workers,
            pin_memory=pin_memory,
            persistent_workers=persistent_workers,
        )

        self.eval_ood = eval_ood
        self.eval_shift = eval_shift
        self.batch_size = batch_size

        self.dataset = MNIST

        if ood_ds == "fashion":
            self.ood_dataset = FashionMNIST
        elif ood_ds == "notMNIST":
            self.ood_dataset = NotMNIST
        else:
            raise ValueError(f"`ood_ds` should be in {self.ood_datasets}. Got {ood_ds}.")

        self.shift_dataset = MNISTC
        self.shift_severity = 1

        if train_transform is not None:
            self.train_transform = train_transform
        else:
            basic_transform = v2.RandomCrop(28, padding=4) if basic_augment else nn.Identity()

            main_transform = Cutout(cutout) if cutout else nn.Identity()

<<<<<<< HEAD
        self.train_transform = v2.Compose(
            [
                v2.ToImage(),
                basic_transform,
                main_transform,
                v2.ToDtype(dtype=torch.float32, scale=True),
                v2.Normalize(mean=self.mean, std=self.std),
            ]
        )
        self.test_transform = (
            v2.Compose(
=======
            self.train_transform = v2.Compose(
                [
                    v2.ToImage(),
                    basic_transform,
                    main_transform,
                    v2.ToDtype(dtype=torch.float32, scale=True),
                    v2.Normalize(mean=self.mean, std=self.std),
                ]
            )

        if test_transform is not None:
            self.test_transform = test_transform
        else:
            self.test_transform = v2.Compose(
>>>>>>> a48a51f3
                [
                    v2.ToImage(),
                    v2.CenterCrop(28),
                    v2.ToDtype(dtype=torch.float32, scale=True),
                    v2.Normalize(mean=self.mean, std=self.std),
                ]
            )
<<<<<<< HEAD
            if num_tta == 1
            else self.train_transform
        )

        self.ood_transform = v2.Compose(
            [
                v2.ToImage(),
                v2.Grayscale(num_output_channels=1),
                v2.CenterCrop(28),
                v2.ToDtype(dtype=torch.float32, scale=True),
                v2.Normalize(mean=self.mean, std=self.std),
            ]
        )
=======
        if self.eval_ood:
            if ood_transform is not None:
                self.ood_transform = ood_transform
            else:
                # NotMNIST has 3 channels
                self.ood_transform = v2.Compose(
                    [
                        v2.ToImage(),
                        v2.Grayscale(num_output_channels=1),
                        v2.CenterCrop(28),
                        v2.ToDtype(dtype=torch.float32, scale=True),
                        v2.Normalize(mean=self.mean, std=self.std),
                    ]
                )
>>>>>>> a48a51f3

    def prepare_data(self) -> None:  # coverage: ignore
        """Download the datasets."""
        self.dataset(self.root, train=True, download=True)
        self.dataset(self.root, train=False, download=True)

        if self.eval_ood:
            self.ood_dataset(self.root, download=True)
        if self.eval_shift:
            self.shift_dataset(self.root, download=True)

    def setup(self, stage: Literal["fit", "test"] | None = None) -> None:
        if stage == "fit" or stage is None:
            full = self.dataset(
                self.root,
                train=True,
                download=False,
                transform=self.train_transform,
            )
            if self.val_split:
                self.train, self.val = create_train_val_split(
                    full,
                    self.val_split,
                    self.test_transform,
                )
            else:
                self.train = full
                self.val = self.dataset(
                    self.root,
                    train=False,
                    download=False,
                    transform=self.test_transform,
                )
        if stage == "test" or stage is None:
            self.test = self.dataset(
                self.root,
                train=False,
                download=False,
                transform=self.test_transform,
            )
        if stage not in ["fit", "test", None]:
            raise ValueError(f"Stage {stage} is not supported.")

        if self.eval_ood:
            self.ood = self.ood_dataset(
                self.root,
                download=False,
                transform=self.ood_transform,
            )
        if self.eval_shift:
            self.shift = self.shift_dataset(
                self.root,
                download=False,
                transform=self.test_transform,
            )

    def test_dataloader(self) -> list[DataLoader]:
        r"""Get the test dataloaders for MNIST.

        Return:
            list[DataLoader]: Dataloaders of the MNIST test set (in
                distribution data), FashionMNIST or NotMNIST test split
                (out-of-distribution data), and/or MNISTC (shifted data).
        """
<<<<<<< HEAD
        dataloader = [self._data_loader(self.get_test_set(), shuffle=False)]
        if self.eval_ood:
            dataloader.append(self._data_loader(self.get_ood_set(), shuffle=False))
        if self.eval_shift:
            dataloader.append(self._data_loader(self.get_shift_set(), shuffle=False))
=======
        dataloader = [self._data_loader(self.test, training=False)]
        if self.eval_ood:
            dataloader.append(self._data_loader(self.ood, training=False))
        if self.eval_shift:
            dataloader.append(self._data_loader(self.shift, training=False))
>>>>>>> a48a51f3
        return dataloader<|MERGE_RESOLUTION|>--- conflicted
+++ resolved
@@ -46,28 +46,17 @@
 
         Args:
             root (str): Root directory of the datasets.
-<<<<<<< HEAD
-            eval_ood (bool): Whether to evaluate on out-of-distribution data. Defaults to
-                ``False``.
-            eval_shift (bool): Whether to evaluate on shifted data. Defaults to ``False``.
-            batch_size (int): Number of samples per batch.
-=======
             eval_ood (bool): Whether to evaluate on out-of-distribution data. Defaults to ``False``.
             eval_shift (bool): Whether to evaluate on shifted data. Defaults to ``False``.
             batch_size (int): Number of samples per batch during training.
             eval_batch_size (int | None) : Number of samples per batch during evaluation (val
                 and test). Set to batch_size if None. Defaults to None.
->>>>>>> a48a51f3
             ood_ds (str): Which out-of-distribution dataset to use. Defaults to
                 ``"fashion"``; `fashion` stands for FashionMNIST and `notMNIST` for notMNIST.
             val_split (float): Share of samples to use for validation. Defaults to ``0.0``.
             num_tta (int): Number of test-time augmentations (TTA). Defaults to ``1`` (no TTA).
             postprocess_set (str, optional): The post-hoc calibration dataset to
                 use for the post-processing method. Defaults to ``val``.
-<<<<<<< HEAD
-            num_workers (int): Number of workers to use for data loading. Defaults to ``1``.
-            basic_augment (bool): Whether to apply base augmentations. Defaults to ``True``.
-=======
             num_workers (int): Number of workers to use for data loading. Defaults
                 to ``1``.
             train_transform (nn.Module | None): Custom training transform. Defaults
@@ -79,7 +68,6 @@
                 is used.
             basic_augment (bool): Whether to apply base augmentations. Defaults to
                 ``True``.
->>>>>>> a48a51f3
             cutout (int): Size of cutout to apply to images. Defaults to ``None``.
             pin_memory (bool): Whether to pin memory. Defaults to ``True``.
             persistent_workers (bool): Whether to use persistent workers. Defaults to ``True``.
@@ -119,19 +107,6 @@
 
             main_transform = Cutout(cutout) if cutout else nn.Identity()
 
-<<<<<<< HEAD
-        self.train_transform = v2.Compose(
-            [
-                v2.ToImage(),
-                basic_transform,
-                main_transform,
-                v2.ToDtype(dtype=torch.float32, scale=True),
-                v2.Normalize(mean=self.mean, std=self.std),
-            ]
-        )
-        self.test_transform = (
-            v2.Compose(
-=======
             self.train_transform = v2.Compose(
                 [
                     v2.ToImage(),
@@ -142,11 +117,12 @@
                 ]
             )
 
-        if test_transform is not None:
+        if num_tta != 1:
+            self.test_transform = train_transform
+        elif test_transform is not None:
             self.test_transform = test_transform
         else:
             self.test_transform = v2.Compose(
->>>>>>> a48a51f3
                 [
                     v2.ToImage(),
                     v2.CenterCrop(28),
@@ -154,21 +130,6 @@
                     v2.Normalize(mean=self.mean, std=self.std),
                 ]
             )
-<<<<<<< HEAD
-            if num_tta == 1
-            else self.train_transform
-        )
-
-        self.ood_transform = v2.Compose(
-            [
-                v2.ToImage(),
-                v2.Grayscale(num_output_channels=1),
-                v2.CenterCrop(28),
-                v2.ToDtype(dtype=torch.float32, scale=True),
-                v2.Normalize(mean=self.mean, std=self.std),
-            ]
-        )
-=======
         if self.eval_ood:
             if ood_transform is not None:
                 self.ood_transform = ood_transform
@@ -183,7 +144,6 @@
                         v2.Normalize(mean=self.mean, std=self.std),
                     ]
                 )
->>>>>>> a48a51f3
 
     def prepare_data(self) -> None:  # coverage: ignore
         """Download the datasets."""
@@ -248,17 +208,11 @@
                 distribution data), FashionMNIST or NotMNIST test split
                 (out-of-distribution data), and/or MNISTC (shifted data).
         """
-<<<<<<< HEAD
-        dataloader = [self._data_loader(self.get_test_set(), shuffle=False)]
-        if self.eval_ood:
-            dataloader.append(self._data_loader(self.get_ood_set(), shuffle=False))
+        dataloader = [self._data_loader(self.get_test_set(), training=False, shuffle=False)]
+        if self.eval_ood:
+            dataloader.append(self._data_loader(self.get_ood_set(), training=False, shuffle=False))
         if self.eval_shift:
-            dataloader.append(self._data_loader(self.get_shift_set(), shuffle=False))
-=======
-        dataloader = [self._data_loader(self.test, training=False)]
-        if self.eval_ood:
-            dataloader.append(self._data_loader(self.ood, training=False))
-        if self.eval_shift:
-            dataloader.append(self._data_loader(self.shift, training=False))
->>>>>>> a48a51f3
+            dataloader.append(
+                self._data_loader(self.get_shift_set(), training=False, shuffle=False)
+            )
         return dataloader