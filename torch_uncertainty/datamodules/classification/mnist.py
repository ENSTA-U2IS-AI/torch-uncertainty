from pathlib import Path
from typing import Literal

import torchvision.transforms as T
from torch import nn
from torch.utils.data import DataLoader
from torchvision.datasets import MNIST, FashionMNIST

from torch_uncertainty.datamodules import TUDataModule
from torch_uncertainty.datasets.classification import MNISTC, NotMNIST
from torch_uncertainty.transforms import Cutout
from torch_uncertainty.utils import create_train_val_split


class MNISTDataModule(TUDataModule):
    num_classes = 10
    num_channels = 1
    input_shape = (1, 28, 28)
    training_task = "classification"
    ood_datasets = ["fashion", "notMNIST"]
    mean = (0.1307,)
    std = (0.3081,)

    def __init__(
        self,
        root: str | Path,
        batch_size: int,
        eval_ood: bool = False,
        eval_shift: bool = False,
        ood_ds: Literal["fashion", "notMNIST"] = "fashion",
        val_split: float | None = None,
        num_workers: int = 1,
        basic_augment: bool = True,
        cutout: int | None = None,
        pin_memory: bool = True,
        persistent_workers: bool = True,
    ) -> None:
        """DataModule for MNIST.

        Args:
            root (str): Root directory of the datasets.
            eval_ood (bool): Whether to evaluate on out-of-distribution data. Defaults to ``False``.
            eval_shift (bool): Whether to evaluate on shifted data. Defaults to ``False``.
            batch_size (int): Number of samples per batch.
            ood_ds (str): Which out-of-distribution dataset to use. Defaults to ``"fashion"``; `fashion` stands for FashionMNIST and `notMNIST` for notMNIST.
            val_split (float): Share of samples to use for validation. Defaults to ``0.0``.
            num_workers (int): Number of workers to use for data loading. Defaults to ``1``.
            basic_augment (bool): Whether to apply base augmentations. Defaults to ``True``.
            cutout (int): Size of cutout to apply to images. Defaults to ``None``.
            pin_memory (bool): Whether to pin memory. Defaults to ``True``.
            persistent_workers (bool): Whether to use persistent workers. Defaults to ``True``.
        """
        super().__init__(
            root=root,
            batch_size=batch_size,
            val_split=val_split,
            num_workers=num_workers,
            pin_memory=pin_memory,
            persistent_workers=persistent_workers,
        )

        self.eval_ood = eval_ood
        self.eval_shift = eval_shift
        self.batch_size = batch_size

        self.dataset = MNIST

        if ood_ds == "fashion":
            self.ood_dataset = FashionMNIST
        elif ood_ds == "notMNIST":
            self.ood_dataset = NotMNIST
        else:
            raise ValueError(f"`ood_ds` should be in {self.ood_datasets}. Got {ood_ds}.")
        self.shift_dataset = MNISTC
        self.shift_severity = 1

        basic_transform = T.RandomCrop(28, padding=4) if basic_augment else nn.Identity()

        main_transform = Cutout(cutout) if cutout else nn.Identity()

        self.train_transform = T.Compose(
            [
                T.ToTensor(),
                basic_transform,
                main_transform,
                T.Normalize(mean=self.mean, std=self.std),
            ]
        )
        self.test_transform = T.Compose(
            [
                T.ToTensor(),
                T.CenterCrop(28),
                T.Normalize(mean=self.mean, std=self.std),
            ]
        )
        if self.eval_ood:  # NotMNIST has 3 channels
            self.ood_transform = T.Compose(
                [
                    T.ToTensor(),
                    T.Grayscale(num_output_channels=1),
                    T.CenterCrop(28),
                    T.Normalize(mean=self.mean, std=self.std),
                ]
            )

    def prepare_data(self) -> None:  # coverage: ignore
        """Download the datasets."""
        self.dataset(self.root, train=True, download=True)
        self.dataset(self.root, train=False, download=True)

        if self.eval_ood:
            self.ood_dataset(self.root, download=True)
        if self.eval_shift:
            self.shift_dataset(self.root, download=True)

    def setup(self, stage: Literal["fit", "test"] | None = None) -> None:
        """Set up the datasets for training, validation, and testing.

        Args:
            stage (Literal["fit", "test"] | None): Stage of the setup process. Defaults to ``None``.
        """
        if stage == "fit" or stage is None:
            full = self.dataset(
                self.root,
                train=True,
                download=False,
                transform=self.train_transform,
            )
            if self.val_split:
                self.train, self.val = create_train_val_split(
                    full,
                    self.val_split,
                    self.test_transform,
                )
            else:
                self.train = full
                self.val = self.dataset(
                    self.root,
                    train=False,
                    download=False,
                    transform=self.test_transform,
                )
        if stage == "test" or stage is None:
            self.test = self.dataset(
                self.root,
                train=False,
                download=False,
                transform=self.test_transform,
            )
        if stage not in ["fit", "test", None]:
            raise ValueError(f"Stage {stage} is not supported.")

        if self.eval_ood:
            self.ood = self.ood_dataset(
                self.root,
                download=False,
                transform=self.ood_transform,
            )
        if self.eval_shift:
            self.shift = self.shift_dataset(
                self.root,
                download=False,
                transform=self.test_transform,
            )

    def test_dataloader(self) -> list[DataLoader]:
        """Get the test dataloaders for MNIST.

<<<<<<< HEAD
        Returns:
            list[DataLoader]: Dataloaders of the MNIST test set (in distribution data) and FashionMNIST test split
            (out-of-distribution data).
=======
        Return:
            list[DataLoader]: Dataloaders of the MNIST test set (in
                distribution data), FashionMNIST or NotMNIST test split
                (out-of-distribution data), and/or MNISTC (shifted data).
>>>>>>> 1f4db811
        """
        dataloader = [self._data_loader(self.test)]
        if self.eval_ood:
            dataloader.append(self._data_loader(self.ood))
        if self.eval_shift:
            dataloader.append(self._data_loader(self.shift))
        return dataloader<|MERGE_RESOLUTION|>--- conflicted
+++ resolved
@@ -166,16 +166,10 @@
     def test_dataloader(self) -> list[DataLoader]:
         """Get the test dataloaders for MNIST.
 
-<<<<<<< HEAD
-        Returns:
-            list[DataLoader]: Dataloaders of the MNIST test set (in distribution data) and FashionMNIST test split
-            (out-of-distribution data).
-=======
         Return:
             list[DataLoader]: Dataloaders of the MNIST test set (in
                 distribution data), FashionMNIST or NotMNIST test split
                 (out-of-distribution data), and/or MNISTC (shifted data).
->>>>>>> 1f4db811
         """
         dataloader = [self._data_loader(self.test)]
         if self.eval_ood:
