from pathlib import Path
from typing import Literal

import numpy as np
import torch
from numpy.typing import ArrayLike
from timm.data.auto_augment import rand_augment_transform
from torch import nn
from torch.utils.data import DataLoader
from torchvision.datasets import DTD, SVHN
from torchvision.transforms import v2

from torch_uncertainty.datamodules import TUDataModule
from torch_uncertainty.datasets.classification import (
    ImageNetO,
    OpenImageO,
    TinyImageNet,
    TinyImageNetC,
)
from torch_uncertainty.datasets.utils import create_train_val_split
from torch_uncertainty.utils import (
    interpolation_modes_from_str,
)


class TinyImageNetDataModule(TUDataModule):
    num_classes = 200
    num_channels = 3
    training_task = "classification"
    mean = (0.485, 0.456, 0.406)
    std = (0.229, 0.224, 0.225)

    def __init__(
        self,
        root: str | Path,
        batch_size: int,
        eval_batch_size: int | None = None,
        eval_ood: bool = False,
        eval_shift: bool = False,
        shift_severity: int = 1,
        val_split: float | None = None,
        num_tta: int = 1,
        postprocess_set: Literal["val", "test"] = "val",
        train_transform: nn.Module | None = None,
        test_transform: nn.Module | None = None,
        ood_ds: str = "svhn",
        interpolation: str = "bilinear",
        basic_augment: bool = True,
        rand_augment_opt: str | None = None,
        num_workers: int = 1,
        pin_memory: bool = True,
        persistent_workers: bool = True,
    ) -> None:
        """DataModule for the Tiny-ImageNet dataset.

        This datamodule uses Tiny-ImageNet as In-distribution dataset, OpenImage-O, ImageNet-0,
        SVHN or DTD as Out-of-distribution dataset and Tiny-ImageNet-C as shifted dataset.

        Args:
            root (str): Root directory of the datasets.
            batch_size (int): Number of samples per batch during training.
            eval_batch_size (int | None) : Number of samples per batch during evaluation (val
                and test). Set to batch_size if None. Defaults to None.
            eval_ood (bool): Whether to evaluate out-of-distribution performance. Defaults to ``False``.
            eval_shift (bool): Whether to evaluate on shifted data. Defaults to ``False``.
            num_tta (int): Number of test-time augmentations (TTA). Defaults to ``1`` (no TTA).
            shift_severity (int): Severity of the shift. Defaults to ``1``.
            val_split (float or Path): Share of samples to use for validation
                or path to a yaml file containing a list of validation images
                ids. Defaults to ``0.0``.
            postprocess_set (str, optional): The post-hoc calibration dataset to
                use for the post-processing method. Defaults to ``val``.
            train_transform (nn.Module | None): Custom training transform. Defaults
                to ``None``. If not provided, a default transform is used.
            test_transform (nn.Module | None): Custom test transform. Defaults to
                ``None``. If not provided, a default transform is used.
            ood_ds (str): Which out-of-distribution dataset to use. Defaults to
                ``"openimage-o"``.
            test_alt (str): Which test set to use. Defaults to ``None``.
            procedure (str): Which procedure to use. Defaults to ``None``.
            train_size (int): Size of training images. Defaults to ``224``.
            interpolation (str): Interpolation method for the Resize Crops. Defaults to ``"bilinear"``.
            basic_augment (bool): Whether to apply base augmentations. Defaults to ``True``.
            rand_augment_opt (str): Which RandAugment to use. Defaults to ``None``.
            num_workers (int): Number of workers to use for data loading. Defaults to ``1``.
            pin_memory (bool): Whether to pin memory. Defaults to ``True``.
            persistent_workers (bool): Whether to use persistent workers. Defaults to ``True``.
        """
        super().__init__(
            root=root,
            batch_size=batch_size,
            eval_batch_size=eval_batch_size,
            val_split=val_split,
            num_tta=num_tta,
            postprocess_set=postprocess_set,
            num_workers=num_workers,
            pin_memory=pin_memory,
            persistent_workers=persistent_workers,
        )
        self.eval_ood = eval_ood
        self.eval_shift = eval_shift
        self.shift_severity = shift_severity

        self.ood_ds = ood_ds
        self.interpolation = interpolation_modes_from_str(interpolation)

        self.dataset = TinyImageNet

        if ood_ds == "imagenet-o":
            self.ood_dataset = ImageNetO
        elif ood_ds == "svhn":
            self.ood_dataset = SVHN
        elif ood_ds == "textures":
            self.ood_dataset = DTD
        elif ood_ds == "openimage-o":
            self.ood_dataset = OpenImageO
        else:
            raise ValueError(f"OOD dataset {ood_ds} not supported for TinyImageNet.")
        self.shift_dataset = TinyImageNetC

        if train_transform is not None:
            self.train_transform = train_transform
        else:
            if basic_augment:
                basic_transform = v2.Compose(
                    [
                        v2.RandomCrop(64, padding=4),
                        v2.RandomHorizontalFlip(),
                    ]
                )
            else:
                basic_transform = nn.Identity()

            if rand_augment_opt is not None:
<<<<<<< HEAD
                main_transform = rand_augment_transform(rand_augment_opt, {})
=======
                main_transform = v2.Compose(
                    [
                        v2.ToPILImage(),
                        rand_augment_transform(rand_augment_opt, {}),
                        v2.ToImage(),
                    ]
                )
>>>>>>> f98f35a7
            else:
                main_transform = nn.Identity()

            self.train_transform = v2.Compose(
                [
                    v2.ToImage(),
                    basic_transform,
                    main_transform,
                    v2.ToDtype(dtype=torch.float32, scale=True),
                    v2.Normalize(mean=self.mean, std=self.std),
                ]
            )

<<<<<<< HEAD
        if test_transform is not None:
=======
        if num_tta != 1:
            self.test_transform = train_transform
        elif test_transform is not None:
>>>>>>> f98f35a7
            self.test_transform = test_transform
        else:
            self.test_transform = v2.Compose(
                [
                    v2.ToImage(),
                    v2.Resize(64, interpolation=self.interpolation),
                    v2.ToDtype(dtype=torch.float32, scale=True),
                    v2.Normalize(mean=self.mean, std=self.std),
                ]
            )

    def _verify_splits(self, split: str) -> None:  # coverage: ignore
        if split not in list(self.root.iterdir()):
            raise FileNotFoundError(
                f"a {split} TinyImagenet split was not found in {self.root},"
                f" make sure the folder contains a subfolder named {split}"
            )

    def prepare_data(self) -> None:  # coverage: ignore
        if self.eval_ood:
            self.ood_dataset(
                self.root,
                split="test",
                download=True,
                transform=self.test_transform,
            )
        if self.eval_shift:
            self.shift_dataset(
                self.root,
                download=True,
                transform=self.test_transform,
                shift_severity=self.shift_severity,
            )

    def setup(self, stage: Literal["fit", "test"] | None = None) -> None:
        if stage == "fit" or stage is None:
            full = self.dataset(
                self.root,
                split="train",
                transform=self.train_transform,
            )
            if self.val_split:
                self.train, self.val = create_train_val_split(
                    full,
                    self.val_split,
                    self.test_transform,
                )
            else:
                self.train = full
                self.val = self.dataset(
                    self.root,
                    split="val",
                    transform=self.test_transform,
                )
        if stage == "test" or stage is None:
            self.test = self.dataset(
                self.root,
                split="val",
                transform=self.test_transform,
            )
        if stage not in ["fit", "test", None]:
            raise ValueError(f"Stage {stage} is not supported.")

        if self.eval_ood:
            self.ood = self.ood_dataset(
                self.root,
                split="test",
                transform=self.test_transform,
            )

        if self.eval_shift:
            self.shift = self.shift_dataset(
                self.root,
                download=False,
                shift_severity=self.shift_severity,
                transform=self.test_transform,
            )

    def test_dataloader(self) -> list[DataLoader]:
        r"""Get test dataloaders for TinyImageNet.

        Return:
            list[DataLoader]: test set for in distribution data, OOD data, and/or
            TinyImageNetC data.
        """
        dataloader = [self._data_loader(self.get_test_set(), training=False, shuffle=False)]
        if self.eval_ood:
            dataloader.append(self._data_loader(self.get_ood_set(), training=False, shuffle=False))
        if self.eval_shift:
            dataloader.append(
                self._data_loader(self.get_shift_set(), training=False, shuffle=False)
            )
        return dataloader

    def _get_train_data(self) -> ArrayLike:
        if self.val_split:
            return self.train.dataset.samples[self.train.indices]
        return self.train.samples

    def _get_train_targets(self) -> ArrayLike:
        if self.val_split:
            return np.array(self.train.dataset.label_data)[self.train.indices]
        return np.array(self.train.label_data)<|MERGE_RESOLUTION|>--- conflicted
+++ resolved
@@ -132,9 +132,6 @@
                 basic_transform = nn.Identity()
 
             if rand_augment_opt is not None:
-<<<<<<< HEAD
-                main_transform = rand_augment_transform(rand_augment_opt, {})
-=======
                 main_transform = v2.Compose(
                     [
                         v2.ToPILImage(),
@@ -142,7 +139,6 @@
                         v2.ToImage(),
                     ]
                 )
->>>>>>> f98f35a7
             else:
                 main_transform = nn.Identity()
 
@@ -156,13 +152,9 @@
                 ]
             )
 
-<<<<<<< HEAD
-        if test_transform is not None:
-=======
         if num_tta != 1:
             self.test_transform = train_transform
         elif test_transform is not None:
->>>>>>> f98f35a7
             self.test_transform = test_transform
         else:
             self.test_transform = v2.Compose(
