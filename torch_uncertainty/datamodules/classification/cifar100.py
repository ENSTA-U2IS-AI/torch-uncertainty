from pathlib import Path
from typing import Literal

import numpy as np
import torch
from numpy.typing import ArrayLike
from timm.data.auto_augment import rand_augment_transform
from torch import nn
from torch.utils.data import DataLoader
from torchvision.datasets import CIFAR100, SVHN
from torchvision.transforms import v2

from torch_uncertainty.datamodules import TUDataModule
from torch_uncertainty.datasets import AggregatedDataset
from torch_uncertainty.datasets.classification import CIFAR100C
from torch_uncertainty.datasets.utils import create_train_val_split
from torch_uncertainty.transforms import Cutout


class CIFAR100DataModule(TUDataModule):
    num_classes = 100
    num_channels = 3
    input_shape = (3, 32, 32)
    training_task = "classification"
    mean = (0.5071, 0.4867, 0.4408)
    std = (0.2675, 0.2565, 0.2761)

    def __init__(
        self,
        root: str | Path,
        batch_size: int,
        eval_batch_size: int | None = None,
        eval_ood: bool = False,
        eval_shift: bool = False,
        num_tta: int = 1,
        shift_severity: int = 1,
        val_split: float | None = None,
        postprocess_set: Literal["val", "test"] = "val",
        train_transform: nn.Module | None = None,
        test_transform: nn.Module | None = None,
        basic_augment: bool = True,
        cutout: int | None = None,
        randaugment: bool = False,
        auto_augment: str | None = None,
        num_dataloaders: int = 1,
        num_workers: int = 1,
        pin_memory: bool = True,
        persistent_workers: bool = True,
    ) -> None:
        """DataModule for CIFAR100.

        Args:
            root (str): Root directory of the datasets.
            eval_ood (bool): Whether to evaluate out-of-distribution
                performance.
            eval_shift (bool): Whether to evaluate on shifted data. Defaults to
            ``False``.
            batch_size (int): Number of samples per batch during training.
            eval_batch_size (int | None) : Number of samples per batch during evaluation (val
                and test). Set to batch_size if None. Defaults to None.
            val_split (float): Share of samples to use for validation. Defaults
                to ``0.0``.
            postprocess_set (str, optional): The post-hoc calibration dataset to
                use for the post-processing method. Defaults to ``val``.
            train_transform (nn.Module | None): Custom training transform. Defaults
                to ``None``. If not provided, a default transform is used.
            test_transform (nn.Module | None): Custom test transform. Defaults to
                ``None``. If not provided, a default transform is used.
            basic_augment (bool): Whether to apply base augmentations. Defaults to
                ``True``. Only used if train_transform is not provided.
            cutout (int): Size of cutout to apply to images. Defaults to ``None``.
                Only used if train_transform is not provided.
            randaugment (bool): Whether to apply RandAugment. Defaults to
                ``False``. Only used if train_transform is not provided.
            auto_augment (str): Which auto-augment to apply. Defaults to ``None``.
<<<<<<< HEAD
            num_tta (int): Number of test-time augmentations (TTA). Defaults to ``1`` (no TTA).
            shift_severity (int): Severity of corruption to apply to CIFAR100-C. Defaults to ``1``.
=======
                Only used if train_transform is not provided.
            shift_severity (int): Severity of corruption to apply to
                CIFAR100-C. Defaults to ``1``.
>>>>>>> a48a51f3
            num_dataloaders (int): Number of dataloaders to use. Defaults to ``1``.
            num_workers (int): Number of workers to use for data loading. Defaults
                to ``1``.
            pin_memory (bool): Whether to pin memory. Defaults to ``True``.
            persistent_workers (bool): Whether to use persistent workers. Defaults
                to ``True``.
        """
        super().__init__(
            root=root,
            batch_size=batch_size,
            eval_batch_size=eval_batch_size,
            val_split=val_split,
            num_tta=num_tta,
            postprocess_set=postprocess_set,
            num_workers=num_workers,
            pin_memory=pin_memory,
            persistent_workers=persistent_workers,
        )

        self.eval_ood = eval_ood
        self.eval_shift = eval_shift
        self.num_dataloaders = num_dataloaders

        self.dataset = CIFAR100
        self.ood_dataset = SVHN
        self.shift_dataset = CIFAR100C

        self.shift_severity = shift_severity

        if train_transform is not None:
            self.train_transform = train_transform
        else:
            if (cutout is not None) + randaugment + int(auto_augment is not None) > 1:
                raise ValueError(
                    "Only one data augmentation can be chosen at a time. Raise a "
                    "GitHub issue if needed."
                )

            if basic_augment:
                basic_transform = v2.Compose(
                    [
                        v2.RandomCrop(32, padding=4),
                        v2.RandomHorizontalFlip(),
                    ]
                )
            else:
                basic_transform = nn.Identity()

            if cutout:
                main_transform = Cutout(cutout)
            elif randaugment:
                main_transform = v2.RandAugment(num_ops=2, magnitude=20)
            elif auto_augment:
                main_transform = v2.Compose(
                    [
                        v2.ToPILImage(),
                        rand_augment_transform(auto_augment, {}),
                        v2.ToImage(),
                    ]
                )
            else:
                main_transform = nn.Identity()

            self.train_transform = v2.Compose(
                [
                    v2.ToImage(),
                    basic_transform,
                    main_transform,
                    v2.ToDtype(dtype=torch.float32, scale=True),
                    v2.Normalize(mean=self.mean, std=self.std),
                ]
            )

        if test_transform is not None:
            self.test_transform = test_transform
        else:
<<<<<<< HEAD
            basic_transform = nn.Identity()

        if cutout:
            main_transform = Cutout(cutout)
        elif randaugment:
            main_transform = v2.RandAugment(num_ops=2, magnitude=20)
        elif auto_augment:
            main_transform = rand_augment_transform(auto_augment, {})
        else:
            main_transform = nn.Identity()

        self.train_transform = v2.Compose(
            [
                v2.ToImage(),
                basic_transform,
                main_transform,
                v2.ToDtype(dtype=torch.float32, scale=True),
                v2.Normalize(mean=self.mean, std=self.std),
            ]
        )
        self.test_transform = (
            v2.Compose(
=======
            self.test_transform = v2.Compose(
>>>>>>> a48a51f3
                [
                    v2.ToImage(),
                    v2.ToDtype(dtype=torch.float32, scale=True),
                    v2.Normalize(mean=self.mean, std=self.std),
                ]
            )
<<<<<<< HEAD
            if num_tta == 1
            else self.train_transform
        )
=======
>>>>>>> a48a51f3

    def prepare_data(self) -> None:  # coverage: ignore
        self.dataset(self.root, train=True, download=True)
        self.dataset(self.root, train=False, download=True)

        if self.eval_ood:
            self.ood_dataset(
                self.root,
                split="test",
                download=True,
                transform=self.test_transform,
            )
        if self.eval_shift:
            self.shift_dataset(
                self.root,
                download=True,
                transform=self.test_transform,
                shift_severity=self.shift_severity,
            )

    def setup(self, stage: Literal["fit", "test"] | None = None) -> None:
        if stage == "fit" or stage is None:
            full = self.dataset(
                self.root,
                train=True,
                download=False,
                transform=self.train_transform,
            )
            if self.val_split:
                self.train, self.val = create_train_val_split(
                    full,
                    self.val_split,
                    self.test_transform,
                )
            else:
                self.train = full
                self.val = self.dataset(
                    self.root,
                    train=False,
                    download=False,
                    transform=self.test_transform,
                )
        if stage == "test" or stage is None:
            self.test = self.dataset(
                self.root,
                train=False,
                download=False,
                transform=self.test_transform,
            )
            if self.eval_ood:
                self.ood = self.ood_dataset(
                    self.root,
                    split="test",
                    download=False,
                    transform=self.test_transform,
                )
            if self.eval_shift:
                self.shift = self.shift_dataset(
                    self.root,
                    download=False,
                    shift_severity=self.shift_severity,
                    transform=self.test_transform,
                )
        if stage not in ["fit", "test", None]:
            raise ValueError(f"Stage {stage} is not supported.")

    def train_dataloader(self) -> DataLoader:
        """Get the training dataloader for CIFAR100.

        Return:
            DataLoader: CIFAR100 training dataloader.
        """
        if self.num_dataloaders > 1:
            return self._data_loader(
                AggregatedDataset(self.train, self.num_dataloaders), shuffle=True, training=True
            )
        return self._data_loader(self.train, training=True, shuffle=True)

    def test_dataloader(self) -> list[DataLoader]:
        r"""Get test dataloaders.

        Return:
            list[DataLoader]: test set for in distribution data, SVHN data, and/or
            CIFAR-100C data.
        """
<<<<<<< HEAD
        dataloader = [self._data_loader(self.get_test_set(), shuffle=False)]
        if self.eval_ood:
            dataloader.append(self._data_loader(self.get_ood_set(), shuffle=False))
        if self.eval_shift:
            dataloader.append(self._data_loader(self.get_shift_set(), shuffle=False))
=======
        dataloader = [self._data_loader(self.test, training=False)]
        if self.eval_ood:
            dataloader.append(self._data_loader(self.ood, training=False))
        if self.eval_shift:
            dataloader.append(self._data_loader(self.shift, training=False))
>>>>>>> a48a51f3
        return dataloader

    def _get_train_data(self) -> ArrayLike:
        if self.val_split:
            return self.train.dataset.data[self.train.indices]
        return self.train.data

    def _get_train_targets(self) -> ArrayLike:
        if self.val_split:
            return np.array(self.train.dataset.targets)[self.train.indices]
        return np.array(self.train.targets)<|MERGE_RESOLUTION|>--- conflicted
+++ resolved
@@ -73,14 +73,8 @@
             randaugment (bool): Whether to apply RandAugment. Defaults to
                 ``False``. Only used if train_transform is not provided.
             auto_augment (str): Which auto-augment to apply. Defaults to ``None``.
-<<<<<<< HEAD
             num_tta (int): Number of test-time augmentations (TTA). Defaults to ``1`` (no TTA).
             shift_severity (int): Severity of corruption to apply to CIFAR100-C. Defaults to ``1``.
-=======
-                Only used if train_transform is not provided.
-            shift_severity (int): Severity of corruption to apply to
-                CIFAR100-C. Defaults to ``1``.
->>>>>>> a48a51f3
             num_dataloaders (int): Number of dataloaders to use. Defaults to ``1``.
             num_workers (int): Number of workers to use for data loading. Defaults
                 to ``1``.
@@ -154,47 +148,18 @@
                 ]
             )
 
-        if test_transform is not None:
+        if num_tta != 1:
+            self.test_transform = train_transform
+        elif test_transform is not None:
             self.test_transform = test_transform
         else:
-<<<<<<< HEAD
-            basic_transform = nn.Identity()
-
-        if cutout:
-            main_transform = Cutout(cutout)
-        elif randaugment:
-            main_transform = v2.RandAugment(num_ops=2, magnitude=20)
-        elif auto_augment:
-            main_transform = rand_augment_transform(auto_augment, {})
-        else:
-            main_transform = nn.Identity()
-
-        self.train_transform = v2.Compose(
-            [
-                v2.ToImage(),
-                basic_transform,
-                main_transform,
-                v2.ToDtype(dtype=torch.float32, scale=True),
-                v2.Normalize(mean=self.mean, std=self.std),
-            ]
-        )
-        self.test_transform = (
-            v2.Compose(
-=======
             self.test_transform = v2.Compose(
->>>>>>> a48a51f3
                 [
                     v2.ToImage(),
                     v2.ToDtype(dtype=torch.float32, scale=True),
                     v2.Normalize(mean=self.mean, std=self.std),
                 ]
             )
-<<<<<<< HEAD
-            if num_tta == 1
-            else self.train_transform
-        )
-=======
->>>>>>> a48a51f3
 
     def prepare_data(self) -> None:  # coverage: ignore
         self.dataset(self.root, train=True, download=True)
@@ -280,19 +245,13 @@
             list[DataLoader]: test set for in distribution data, SVHN data, and/or
             CIFAR-100C data.
         """
-<<<<<<< HEAD
-        dataloader = [self._data_loader(self.get_test_set(), shuffle=False)]
+        dataloader = [self._data_loader(self.get_test_set(), training=False, shuffle=False)]
         if self.eval_ood:
-            dataloader.append(self._data_loader(self.get_ood_set(), shuffle=False))
+            dataloader.append(self._data_loader(self.get_ood_set(), training=False, shuffle=False))
         if self.eval_shift:
-            dataloader.append(self._data_loader(self.get_shift_set(), shuffle=False))
-=======
-        dataloader = [self._data_loader(self.test, training=False)]
-        if self.eval_ood:
-            dataloader.append(self._data_loader(self.ood, training=False))
-        if self.eval_shift:
-            dataloader.append(self._data_loader(self.shift, training=False))
->>>>>>> a48a51f3
+            dataloader.append(
+                self._data_loader(self.get_shift_set(), training=False, shuffle=False)
+            )
         return dataloader
 
     def _get_train_data(self) -> ArrayLike:
