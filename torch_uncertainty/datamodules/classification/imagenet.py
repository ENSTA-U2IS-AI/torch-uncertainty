import copy
from pathlib import Path
from typing import Literal

import torch
import yaml
from timm.data.auto_augment import rand_augment_transform
from timm.data.mixup import Mixup
from torch import nn
from torch.utils.data import DataLoader, Subset
from torchvision.datasets import DTD, SVHN, ImageNet, INaturalist
from torchvision.transforms import v2

from torch_uncertainty.datamodules import TUDataModule
from torch_uncertainty.datasets.classification import (
    ImageNetA,
    ImageNetC,
    ImageNetO,
    ImageNetR,
    OpenImageO,
)
from torch_uncertainty.utils import (
    create_train_val_split,
    interpolation_modes_from_str,
)


class ImageNetDataModule(TUDataModule):
    num_classes = 1000
    num_channels = 3
    test_datasets = ["r", "o", "a"]
    ood_datasets = [
        "inaturalist",
        "imagenet-o",
        "svhn",
        "textures",
        "openimage-o",
    ]
    training_task = "classification"
    mean = (0.485, 0.456, 0.406)
    std = (0.229, 0.224, 0.225)
    train_indices = None
    val_indices = None

    def __init__(
        self,
        root: str | Path,
        batch_size: int,
        eval_ood: bool = False,
        eval_shift: bool = False,
        shift_severity: int = 1,
        val_split: float | Path | None = None,
        postprocess_set: Literal["val", "test"] = "val",
        ood_ds: str = "openimage-o",
        test_alt: str | None = None,
        procedure: str | None = None,
        train_size: int = 224,
        interpolation: str = "bilinear",
        basic_augment: bool = True,
        rand_augment_opt: str | None = None,
        num_workers: int = 1,
        pin_memory: bool = True,
        persistent_workers: bool = True,
    ) -> None:
        """DataModule for ImageNet.

        Args:
            root (str): Root directory of the datasets.
            batch_size (int): Number of samples per batch.
<<<<<<< HEAD
            eval_ood (bool): Whether to evaluate out-of-distribution performance. Defaults to ``False``.
            eval_shift (bool): Whether to evaluate on shifted data. Defaults to ``False``.
            shift_severity (int): Severity of the shift. Defaults to ``1``.
            val_split (float or Path): Share of samples to use for validation or path to a yaml file containing a list of validation images ids. Defaults to ``0.0``.
            ood_ds (str): Which out-of-distribution dataset to use. Defaults to ``"openimage-o"``.
=======
            val_split (float or Path): Share of samples to use for validation
                or path to a yaml file containing a list of validation images
                ids. Defaults to ``0.0``.
            postprocess_set (str, optional): The post-hoc calibration dataset to
                use for the post-processing method. Defaults to ``val``.
            ood_ds (str): Which out-of-distribution dataset to use. Defaults to
                ``"openimage-o"``.
>>>>>>> b5677a1b
            test_alt (str): Which test set to use. Defaults to ``None``.
            procedure (str): Which procedure to use. Defaults to ``None``.
            train_size (int): Size of training images. Defaults to ``224``.
            interpolation (str): Interpolation method for the Resize Crops. Defaults to ``"bilinear"``.
            basic_augment (bool): Whether to apply base augmentations. Defaults to ``True``.
            rand_augment_opt (str): Which RandAugment to use. Defaults to ``None``.
            num_workers (int): Number of workers to use for data loading. Defaults to ``1``.
            pin_memory (bool): Whether to pin memory. Defaults to ``True``.
            persistent_workers (bool): Whether to use persistent workers. Defaults to ``True``.
        """
        super().__init__(
            root=Path(root),
            batch_size=batch_size,
            val_split=val_split,
            postprocess_set=postprocess_set,
            num_workers=num_workers,
            pin_memory=pin_memory,
            persistent_workers=persistent_workers,
        )

        self.eval_ood = eval_ood
        self.eval_shift = eval_shift
        self.shift_severity = shift_severity
        if val_split and not isinstance(val_split, float):
            val_split = Path(val_split)
            self.train_indices, self.val_indices = read_indices(val_split)
        self.val_split = val_split
        self.ood_ds = ood_ds
        self.test_alt = test_alt
        self.interpolation = interpolation_modes_from_str(interpolation)

        if test_alt is None:
            self.dataset = ImageNet
        elif test_alt == "r":
            self.dataset = ImageNetR
        elif test_alt == "o":
            self.dataset = ImageNetO
        elif test_alt == "a":
            self.dataset = ImageNetA
        else:
            raise ValueError(f"The alternative {test_alt} is not known.")

        if ood_ds == "inaturalist":
            self.ood_dataset = INaturalist
        elif ood_ds == "imagenet-o":
            self.ood_dataset = ImageNetO
        elif ood_ds == "svhn":
            self.ood_dataset = SVHN
        elif ood_ds == "textures":
            self.ood_dataset = DTD
        elif ood_ds == "openimage-o":
            self.ood_dataset = OpenImageO
        else:
            raise ValueError(f"The dataset {ood_ds} is not supported.")
        self.shift_dataset = ImageNetC

        self.procedure = procedure

        if basic_augment:
            basic_transform = v2.Compose(
                [
                    v2.RandomResizedCrop(train_size, interpolation=self.interpolation),
                    v2.RandomHorizontalFlip(),
                ]
            )
        else:
            basic_transform = nn.Identity()

        if self.procedure is None:
            if rand_augment_opt is not None:
                main_transform = rand_augment_transform(rand_augment_opt, {})
            else:
                main_transform = nn.Identity()
        elif self.procedure == "ViT":
            train_size = 224
            main_transform = v2.Compose(
                [
                    Mixup(mixup_alpha=0.2, cutmix_alpha=1.0),
                    rand_augment_transform("rand-m9-n2-mstd0.5", {}),
                ]
            )
        elif self.procedure == "A3":
            train_size = 160
            main_transform = rand_augment_transform("rand-m6-mstd0.5-inc1", {})
        else:
            raise ValueError("The procedure is unknown")

        self.train_transform = v2.Compose(
            [
                v2.ToImage(),
                basic_transform,
                main_transform,
                v2.ToDtype(dtype=torch.float32, scale=True),
                v2.Normalize(mean=self.mean, std=self.std),
            ]
        )

        self.test_transform = v2.Compose(
            [
                v2.ToImage(),
                v2.Resize(256, interpolation=self.interpolation),
                v2.CenterCrop(224),
                v2.ToDtype(dtype=torch.float32, scale=True),
                v2.Normalize(mean=self.mean, std=self.std),
            ]
        )

    def _verify_splits(self, split: str) -> None:
        if split not in list(self.root.iterdir()):
            raise FileNotFoundError(
                f"a {split} Imagenet split was not found in {self.root},"
                f" make sure the folder contains a subfolder named {split}"
            )

    def prepare_data(self) -> None:  # coverage: ignore
        if self.test_alt is not None:
            self.data = self.dataset(
                self.root,
                split="val",
                download=True,
            )
        if self.eval_ood:
            if self.ood_ds == "inaturalist":
                self.ood = self.ood_dataset(
                    self.root,
                    version="2021_valid",
                    download=True,
                    transform=self.test_transform,
                )
            elif self.ood_ds != "textures":
                self.ood = self.ood_dataset(
                    self.root,
                    split="test",
                    download=True,
                    transform=self.test_transform,
                )
            else:
                self.ood = self.ood_dataset(
                    self.root,
                    split="train",
                    download=True,
                    transform=self.test_transform,
                )
        if self.eval_shift:
            self.shift_dataset(
                self.root,
                download=True,
                transform=self.test_transform,
                shift_severity=self.shift_severity,
            )

    def setup(self, stage: Literal["fit", "test"] | None = None) -> None:
        if stage == "fit" or stage is None:
            if self.test_alt is not None:
                raise ValueError("The test_alt argument is not supported for training.")
            full = self.dataset(
                self.root,
                split="train",
                transform=self.train_transform,
            )
            if self.val_split and isinstance(self.val_split, float):
                self.train, self.val = create_train_val_split(
                    full,
                    self.val_split,
                    self.test_transform,
                )
            elif isinstance(self.val_split, Path):
                self.train = Subset(full, self.train_indices)
                # TODO: improve the performance
                self.val = copy.deepcopy(Subset(full, self.val_indices))
                self.val.dataset.transform = self.test_transform
            else:
                self.train = full
                self.val = self.dataset(
                    self.root,
                    split="val",
                    transform=self.test_transform,
                )
        if stage == "test" or stage is None:
            self.test = self.dataset(
                self.root,
                split="val",
                transform=self.test_transform,
            )
        if stage not in ["fit", "test", None]:
            raise ValueError(f"Stage {stage} is not supported.")

        if self.eval_ood:
            if self.ood_ds == "inaturalist":
                self.ood = self.ood_dataset(
                    self.root,
                    version="2021_valid",
                    transform=self.test_transform,
                )
            else:
                self.ood = self.ood_dataset(
                    self.root,
                    transform=self.test_transform,
                    download=True,
                )

        if self.eval_shift:
            self.shift = self.shift_dataset(
                self.root,
                download=False,
                transform=self.test_transform,
                shift_severity=self.shift_severity,
            )

    def test_dataloader(self) -> list[DataLoader]:
        """Get the test dataloaders for ImageNet.

        Return:
            list[DataLoader]: ImageNet test set (in distribution data), OOD dataset test split
            (out-of-distribution data), and/or ImageNetC data.
        """
        dataloader = [self._data_loader(self.test)]
        if self.eval_ood:
            dataloader.append(self._data_loader(self.ood))
        if self.eval_shift:
            dataloader.append(self._data_loader(self.shift))
        return dataloader


def read_indices(path: Path) -> list[str]:  # coverage: ignore
    """Read a file and return its lines as a list.

    Args:
        path (Path): Path to the file.

    Returns:
        list[str]: list of filenames.
    """
    if not path.is_file():
        raise ValueError(f"{path} is not a file.")
    with path.open("r") as f:
        indices = yaml.safe_load(f)
        return indices["train"], indices["val"]<|MERGE_RESOLUTION|>--- conflicted
+++ resolved
@@ -67,13 +67,9 @@
         Args:
             root (str): Root directory of the datasets.
             batch_size (int): Number of samples per batch.
-<<<<<<< HEAD
             eval_ood (bool): Whether to evaluate out-of-distribution performance. Defaults to ``False``.
             eval_shift (bool): Whether to evaluate on shifted data. Defaults to ``False``.
             shift_severity (int): Severity of the shift. Defaults to ``1``.
-            val_split (float or Path): Share of samples to use for validation or path to a yaml file containing a list of validation images ids. Defaults to ``0.0``.
-            ood_ds (str): Which out-of-distribution dataset to use. Defaults to ``"openimage-o"``.
-=======
             val_split (float or Path): Share of samples to use for validation
                 or path to a yaml file containing a list of validation images
                 ids. Defaults to ``0.0``.
@@ -81,7 +77,6 @@
                 use for the post-processing method. Defaults to ``val``.
             ood_ds (str): Which out-of-distribution dataset to use. Defaults to
                 ``"openimage-o"``.
->>>>>>> b5677a1b
             test_alt (str): Which test set to use. Defaults to ``None``.
             procedure (str): Which procedure to use. Defaults to ``None``.
             train_size (int): Size of training images. Defaults to ``224``.
