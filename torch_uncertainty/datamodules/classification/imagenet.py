import copy
from pathlib import Path
from typing import Literal

import torch
import yaml
from timm.data.auto_augment import rand_augment_transform
from timm.data.mixup import Mixup
from torch import nn
from torch.utils.data import DataLoader, Subset
from torchvision.datasets import DTD, SVHN, ImageNet, INaturalist
from torchvision.transforms import v2

from torch_uncertainty.datamodules import TUDataModule
from torch_uncertainty.datasets.classification import (
    ImageNetA,
    ImageNetC,
    ImageNetO,
    ImageNetR,
    OpenImageO,
)
from torch_uncertainty.utils import (
    create_train_val_split,
    interpolation_modes_from_str,
)


class ImageNetDataModule(TUDataModule):
    num_classes = 1000
    num_channels = 3
    test_datasets = ["r", "o", "a"]
    ood_datasets = [
        "inaturalist",
        "imagenet-o",
        "svhn",
        "textures",
        "openimage-o",
    ]
    training_task = "classification"
    mean = (0.485, 0.456, 0.406)
    std = (0.229, 0.224, 0.225)
    train_indices = None
    val_indices = None

    def __init__(
        self,
        root: str | Path,
        batch_size: int,
        eval_batch_size: int | None = None,
        eval_ood: bool = False,
        eval_shift: bool = False,
        shift_severity: int = 1,
        val_split: float | Path | None = None,
        postprocess_set: Literal["val", "test"] = "val",
        ood_ds: str = "openimage-o",
        test_alt: str | None = None,
        procedure: str | None = None,
        train_size: int = 224,
        interpolation: str = "bilinear",
        basic_augment: bool = True,
        rand_augment_opt: str | None = None,
        num_workers: int = 1,
        pin_memory: bool = True,
        persistent_workers: bool = True,
    ) -> None:
        """DataModule for the ImageNet dataset.

        This datamodule uses ImageNet as In-distribution dataset, OpenImage-O, INaturalist,
        ImageNet-0, SVHN or DTD as Out-of-distribution dataset and ImageNet-C as shifted dataset.

        Args:
            root (str): Root directory of the datasets.
<<<<<<< HEAD
            batch_size (int): Number of samples per batch.
=======
            batch_size (int): Number of samples per batch during training.
            eval_batch_size (int | None) : Number of samples per batch during evaluation (val
                and test). Set to batch_size if None. Defaults to None.
>>>>>>> 2233294c
            eval_ood (bool): Whether to evaluate out-of-distribution performance. Defaults to ``False``.
            eval_shift (bool): Whether to evaluate on shifted data. Defaults to ``False``.
            shift_severity (int): Severity of the shift. Defaults to ``1``.
            val_split (float or Path): Share of samples to use for validation
                or path to a yaml file containing a list of validation images
                ids. Defaults to ``0.0``.
            postprocess_set (str, optional): The post-hoc calibration dataset to
                use for the post-processing method. Defaults to ``val``.
            ood_ds (str): Which out-of-distribution dataset to use. Defaults to
                ``"openimage-o"``.
            test_alt (str): Which test set to use. Defaults to ``None``.
            procedure (str): Which procedure to use. Defaults to ``None``.
            train_size (int): Size of training images. Defaults to ``224``.
            interpolation (str): Interpolation method for the Resize Crops. Defaults to ``"bilinear"``.
            basic_augment (bool): Whether to apply base augmentations. Defaults to ``True``.
            rand_augment_opt (str): Which RandAugment to use. Defaults to ``None``.
            num_workers (int): Number of workers to use for data loading. Defaults to ``1``.
            pin_memory (bool): Whether to pin memory. Defaults to ``True``.
            persistent_workers (bool): Whether to use persistent workers. Defaults to ``True``.
        """
        super().__init__(
            root=Path(root),
            batch_size=batch_size,
            eval_batch_size=eval_batch_size,
            val_split=val_split,
            postprocess_set=postprocess_set,
            num_workers=num_workers,
            pin_memory=pin_memory,
            persistent_workers=persistent_workers,
        )

        self.eval_ood = eval_ood
        self.eval_shift = eval_shift
        self.shift_severity = shift_severity
        if val_split and not isinstance(val_split, float):
            val_split = Path(val_split)
            self.train_indices, self.val_indices = read_indices(val_split)
        self.val_split = val_split
        self.ood_ds = ood_ds
        self.test_alt = test_alt
        self.interpolation = interpolation_modes_from_str(interpolation)

        if test_alt is None:
            self.dataset = ImageNet
        elif test_alt == "r":
            self.dataset = ImageNetR
        elif test_alt == "o":
            self.dataset = ImageNetO
        elif test_alt == "a":
            self.dataset = ImageNetA
        else:
            raise ValueError(f"The alternative {test_alt} is not known.")

        if ood_ds == "inaturalist":
            self.ood_dataset = INaturalist
        elif ood_ds == "imagenet-o":
            self.ood_dataset = ImageNetO
        elif ood_ds == "svhn":
            self.ood_dataset = SVHN
        elif ood_ds == "textures":
            self.ood_dataset = DTD
        elif ood_ds == "openimage-o":
            self.ood_dataset = OpenImageO
        else:
            raise ValueError(f"The dataset {ood_ds} is not supported.")
        self.shift_dataset = ImageNetC

        self.procedure = procedure

        if basic_augment:
            basic_transform = v2.Compose(
                [
                    v2.RandomResizedCrop(train_size, interpolation=self.interpolation),
                    v2.RandomHorizontalFlip(),
                ]
            )
        else:
            basic_transform = nn.Identity()

        if self.procedure is None:
            if rand_augment_opt is not None:
                main_transform = rand_augment_transform(rand_augment_opt, {})
            else:
                main_transform = nn.Identity()
        elif self.procedure == "ViT":
            train_size = 224
            main_transform = v2.Compose(
                [
                    Mixup(mixup_alpha=0.2, cutmix_alpha=1.0),
                    rand_augment_transform("rand-m9-n2-mstd0.5", {}),
                ]
            )
        elif self.procedure == "A3":
            train_size = 160
            main_transform = rand_augment_transform("rand-m6-mstd0.5-inc1", {})
        else:
            raise ValueError("The procedure is unknown")

        self.train_transform = v2.Compose(
            [
                v2.ToImage(),
                basic_transform,
                main_transform,
                v2.ToDtype(dtype=torch.float32, scale=True),
                v2.Normalize(mean=self.mean, std=self.std),
            ]
        )

        self.test_transform = v2.Compose(
            [
                v2.ToImage(),
                v2.Resize(256, interpolation=self.interpolation),
                v2.CenterCrop(224),
                v2.ToDtype(dtype=torch.float32, scale=True),
                v2.Normalize(mean=self.mean, std=self.std),
            ]
        )

    def _verify_splits(self, split: str) -> None:
        if split not in list(self.root.iterdir()):
            raise FileNotFoundError(
                f"a {split} Imagenet split was not found in {self.root},"
                f" make sure the folder contains a subfolder named {split}"
            )

    def prepare_data(self) -> None:  # coverage: ignore
        if self.test_alt is not None:
            self.data = self.dataset(
                self.root,
                split="val",
                download=True,
            )
        if self.eval_ood:
            if self.ood_ds == "inaturalist":
                self.ood = self.ood_dataset(
                    self.root,
                    version="2021_valid",
                    download=True,
                    transform=self.test_transform,
                )
            elif self.ood_ds != "textures":
                self.ood = self.ood_dataset(
                    self.root,
                    split="test",
                    download=True,
                    transform=self.test_transform,
                )
            else:
                self.ood = self.ood_dataset(
                    self.root,
                    split="train",
                    download=True,
                    transform=self.test_transform,
                )
        if self.eval_shift:
            self.shift_dataset(
                self.root,
                download=True,
                transform=self.test_transform,
                shift_severity=self.shift_severity,
            )

    def setup(self, stage: Literal["fit", "test"] | None = None) -> None:
        if stage == "fit" or stage is None:
            if self.test_alt is not None:
                raise ValueError("The test_alt argument is not supported for training.")
            full = self.dataset(
                self.root,
                split="train",
                transform=self.train_transform,
            )
            if self.val_split and isinstance(self.val_split, float):
                self.train, self.val = create_train_val_split(
                    full,
                    self.val_split,
                    self.test_transform,
                )
            elif isinstance(self.val_split, Path):
                self.train = Subset(full, self.train_indices)
                # TODO: improve the performance
                self.val = copy.deepcopy(Subset(full, self.val_indices))
                self.val.dataset.transform = self.test_transform
            else:
                self.train = full
                self.val = self.dataset(
                    self.root,
                    split="val",
                    transform=self.test_transform,
                )
        if stage == "test" or stage is None:
            self.test = self.dataset(
                self.root,
                split="val",
                transform=self.test_transform,
            )
        if stage not in ["fit", "test", None]:
            raise ValueError(f"Stage {stage} is not supported.")

        if self.eval_ood:
            if self.ood_ds == "inaturalist":
                self.ood = self.ood_dataset(
                    self.root,
                    version="2021_valid",
                    transform=self.test_transform,
                )
            else:
                self.ood = self.ood_dataset(
                    self.root,
                    transform=self.test_transform,
                    download=True,
                )

        if self.eval_shift:
            self.shift = self.shift_dataset(
                self.root,
                download=False,
                transform=self.test_transform,
                shift_severity=self.shift_severity,
            )

    def test_dataloader(self) -> list[DataLoader]:
        """Get the test dataloaders for ImageNet.

        Return:
            list[DataLoader]: ImageNet test set (in distribution data), OOD dataset test split
            (out-of-distribution data), and/or ImageNetC data.
        """
        dataloader = [self._data_loader(self.test, training=False)]
        if self.eval_ood:
            dataloader.append(self._data_loader(self.ood, training=False))
        if self.eval_shift:
            dataloader.append(self._data_loader(self.shift, training=False))
        return dataloader


def read_indices(path: Path) -> list[str]:  # coverage: ignore
    """Read a file and return its lines as a list.

    Args:
        path (Path): Path to the file.

    Returns:
        list[str]: list of filenames.
    """
    if not path.is_file():
        raise ValueError(f"{path} is not a file.")
    with path.open("r") as f:
        indices = yaml.safe_load(f)
        return indices["train"], indices["val"]<|MERGE_RESOLUTION|>--- conflicted
+++ resolved
@@ -70,13 +70,9 @@
 
         Args:
             root (str): Root directory of the datasets.
-<<<<<<< HEAD
-            batch_size (int): Number of samples per batch.
-=======
             batch_size (int): Number of samples per batch during training.
             eval_batch_size (int | None) : Number of samples per batch during evaluation (val
                 and test). Set to batch_size if None. Defaults to None.
->>>>>>> 2233294c
             eval_ood (bool): Whether to evaluate out-of-distribution performance. Defaults to ``False``.
             eval_shift (bool): Whether to evaluate on shifted data. Defaults to ``False``.
             shift_severity (int): Severity of the shift. Defaults to ``1``.
