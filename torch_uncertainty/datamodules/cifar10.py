from argparse import ArgumentParser
from pathlib import Path
from typing import Any, List, Literal, Optional, Union

import torchvision.transforms as T
from timm.data.auto_augment import rand_augment_transform
from torch import nn
from torch.utils.data import DataLoader, random_split
from torchvision.datasets import CIFAR10, SVHN

import numpy as np
from numpy.typing import ArrayLike

from ..datasets import AggregatedDataset
from ..datasets.classification import CIFAR10C, CIFAR10H
from ..transforms import Cutout
from .abstract import AbstractDataModule


<<<<<<< HEAD
# fmt: on
=======
>>>>>>> de8a8c52
class CIFAR10DataModule(AbstractDataModule):
    """DataModule for CIFAR10.

    Args:
        root (str): Root directory of the datasets.
        batch_size (int): Number of samples per batch.
        val_split (float): Share of samples to use for validation. Defaults
            to ``0.0``.
        num_workers (int): Number of workers to use for data loading. Defaults
            to ``1``.
        cutout (int): Size of cutout to apply to images. Defaults to ``None``.
        randaugment (bool): Whether to apply RandAugment. Defaults to
            ``False``.
        auto_augment (str): Which auto-augment to apply. Defaults to ``None``.
        test_alt (str): Which test set to use. Defaults to ``None``.
        corruption_severity (int): Severity of corruption to apply for
            CIFAR10-C. Defaults to ``1``.
        num_dataloaders (int): Number of dataloaders to use. Defaults to ``1``.
        pin_memory (bool): Whether to pin memory. Defaults to ``True``.
        persistent_workers (bool): Whether to use persistent workers. Defaults
            to ``True``.
    """

    num_classes = 10
    num_channels = 3
    input_shape = (3, 32, 32)
    training_task = "classification"

    def __init__(
        self,
        root: Union[str, Path],
        evaluate_ood: bool,
        batch_size: int,
        val_split: float = 0.0,
        num_workers: int = 1,
        cutout: Optional[int] = None,
        auto_augment: Optional[str] = None,
        test_alt: Optional[Literal["c", "h"]] = None,
        corruption_severity: int = 1,
        num_dataloaders: int = 1,
        pin_memory: bool = True,
        persistent_workers: bool = True,
        **kwargs,
    ) -> None:
        super().__init__(
            root=root,
            batch_size=batch_size,
            num_workers=num_workers,
            pin_memory=pin_memory,
            persistent_workers=persistent_workers,
        )

        self.val_split = val_split
        self.num_dataloaders = num_dataloaders
<<<<<<< HEAD
        self.ood_detection = ood_detection
=======
        self.evaluate_ood = evaluate_ood
>>>>>>> de8a8c52

        if test_alt == "c":
            self.dataset = CIFAR10C
        elif test_alt == "h":
            self.dataset = CIFAR10H
        else:
            self.dataset = CIFAR10

        self.test_alt = test_alt
        self.corruption_severity = corruption_severity
        self.ood_dataset = SVHN

        if (cutout is not None) + int(auto_augment is not None) > 1:
            raise ValueError(
                "Only one data augmentation can be chosen at a time. Raise a "
                "GitHub issue if needed."
            )

        if cutout:
            main_transform = Cutout(cutout)
        elif auto_augment:
            main_transform = rand_augment_transform(auto_augment, {})
        else:
            main_transform = nn.Identity()

        self.transform_train = T.Compose(
            [
                T.RandomCrop(32, padding=4),
                T.RandomHorizontalFlip(),
                main_transform,
                T.ToTensor(),
                T.Normalize(
                    (0.4914, 0.4822, 0.4465),
                    (0.2023, 0.1994, 0.2010),
                ),
            ]
        )

        self.transform_test = T.Compose(
            [
                T.ToTensor(),
                T.Normalize(
                    (0.4914, 0.4822, 0.4465),
                    (0.2023, 0.1994, 0.2010),
                ),
            ]
        )

    def prepare_data(self) -> None:  # coverage: ignore
        if self.test_alt is None:
            self.dataset(self.root, train=True, download=True)
            self.dataset(self.root, train=False, download=True)
        elif self.test_alt == "c":
            self.dataset(
                self.root,
                severity=self.corruption_severity,
                download=True,
            )
        else:
            self.dataset(
                self.root,
                download=True,
            )

        if self.evaluate_ood:
            self.ood_dataset(self.root, split="test", download=True)

    def setup(self, stage: Optional[str] = None) -> None:
        if stage == "fit" or stage is None:
            if self.test_alt == "c" or self.test_alt == "h":
                raise ValueError("CIFAR-C and H can only be used in testing.")
            full = self.dataset(
                self.root,
                train=True,
                download=False,
                transform=self.transform_train,
            )
            if self.val_split:
                self.train, self.val = random_split(
                    full,
                    [
                        1 - self.val_split,
                        self.val_split,
                    ],
                )
            else:
                self.train = full
                self.val = self.dataset(
                    self.root,
                    train=False,
                    download=False,
                    transform=self.transform_test,
                )
        elif stage == "test":
            if self.test_alt is None:
                self.test = self.dataset(
                    self.root,
                    train=False,
                    download=False,
                    transform=self.transform_test,
                )
            else:
                self.test = self.dataset(
                    self.root,
                    transform=self.transform_test,
                    severity=self.corruption_severity,
                )
            if self.evaluate_ood:
                self.ood = self.ood_dataset(
                    self.root,
                    split="test",
                    download=False,
                    transform=self.transform_test,
                )
        else:
            raise ValueError(f"Stage {stage} is not supported.")

    def train_dataloader(self) -> DataLoader:
        r"""Get the training dataloader for CIFAR10.

        Return:
            DataLoader: CIFAR10 training dataloader.
        """
        if self.num_dataloaders > 1:
            return self._data_loader(
                AggregatedDataset(self.train, self.num_dataloaders),
                shuffle=True,
            )
        else:
            return self._data_loader(self.train, shuffle=True)

    def test_dataloader(self) -> List[DataLoader]:
        r"""Get test dataloaders.

        Return:
            List[DataLoader]: test set for in distribution data
            and out-of-distribution data.
        """
        dataloader = [self._data_loader(self.test)]
        if self.evaluate_ood:
            dataloader.append(self._data_loader(self.ood))
        return dataloader

    def _get_train_data(self) -> ArrayLike:
        return self.train.dataset.data[self.train.indices]

    def _get_train_targets(self) -> ArrayLike:
        return np.array(self.train.dataset.targets)[self.train.indices]

    @classmethod
    def add_argparse_args(
        cls,
        parent_parser: ArgumentParser,
        **kwargs: Any,
    ) -> ArgumentParser:
        p = super().add_argparse_args(parent_parser)

        # Arguments for CIFAR10
        p.add_argument("--cutout", type=int, default=0)
        p.add_argument("--auto_augment", type=str)
        p.add_argument("--test_alt", choices=["c", "h"], default=None)
<<<<<<< HEAD
        p.add_argument(
            "--severity", dest="corruption_severity", type=int, default=None
        )
        p.add_argument(
            "--evaluate_ood", dest="ood_detection", action="store_true"
        )
=======
        p.add_argument("--severity", dest="corruption_severity", type=int, default=None)
        p.add_argument("--evaluate_ood", action="store_true")
>>>>>>> de8a8c52
        return parent_parser<|MERGE_RESOLUTION|>--- conflicted
+++ resolved
@@ -17,10 +17,6 @@
 from .abstract import AbstractDataModule
 
 
-<<<<<<< HEAD
-# fmt: on
-=======
->>>>>>> de8a8c52
 class CIFAR10DataModule(AbstractDataModule):
     """DataModule for CIFAR10.
 
@@ -75,11 +71,7 @@
 
         self.val_split = val_split
         self.num_dataloaders = num_dataloaders
-<<<<<<< HEAD
-        self.ood_detection = ood_detection
-=======
         self.evaluate_ood = evaluate_ood
->>>>>>> de8a8c52
 
         if test_alt == "c":
             self.dataset = CIFAR10C
@@ -241,15 +233,6 @@
         p.add_argument("--cutout", type=int, default=0)
         p.add_argument("--auto_augment", type=str)
         p.add_argument("--test_alt", choices=["c", "h"], default=None)
-<<<<<<< HEAD
-        p.add_argument(
-            "--severity", dest="corruption_severity", type=int, default=None
-        )
-        p.add_argument(
-            "--evaluate_ood", dest="ood_detection", action="store_true"
-        )
-=======
         p.add_argument("--severity", dest="corruption_severity", type=int, default=None)
         p.add_argument("--evaluate_ood", action="store_true")
->>>>>>> de8a8c52
         return parent_parser