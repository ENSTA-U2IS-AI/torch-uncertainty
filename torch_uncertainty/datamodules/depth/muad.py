--- conflicted
+++ resolved
@@ -26,33 +26,6 @@
         r"""Depth DataModule for the MUAD dataset.
 
         Args:
-<<<<<<< HEAD
-        root (str or Path): Root directory of the datasets.
-        batch_size (int): Number of samples per batch.
-        min_depth (float, optional): Minimum depth value for evaluation
-        max_depth (float, optional): Maximum depth value for training and
-            evaluation.
-        crop_size (sequence or int, optional): Desired input image and
-            depth mask sizes during training. If :attr:`crop_size` is an
-            int instead of sequence like :math:`(H, W)`, a square crop
-            :math:`(\text{size},\text{size})` is made. If provided a sequence
-            of length :math:`1`, it will be interpreted as
-            :math:`(\text{size[0]},\text{size[1]})`. Defaults to ``1024``.
-        eval_size (sequence or int, optional): Desired input image and
-            depth mask sizes during evaluation. If size is an int,
-            smaller edge of the images will be matched to this number, i.e.,
-            :math:`\text{height}>\text{width}`, then image will be rescaled to
-            :math:`(\text{size}\times\text{height}/\text{width},\text{size})`.
-            Defaults to ``(1024,2048)``.
-        val_split (float or None, optional): Share of training samples to use
-            for validation. Defaults to ``None``.
-        num_workers (int, optional): Number of dataloaders to use. Defaults to
-            ``1``.
-        pin_memory (bool, optional):  Whether to pin memory. Defaults to
-            ``True``.
-        persistent_workers (bool, optional): Whether to use persistent workers.
-            Defaults to ``True``.
-=======
             root (str or Path): Root directory of the datasets.
             batch_size (int): Number of samples per batch during training.
             eval_batch_size (int | None) : Number of samples per batch during evaluation (val
@@ -80,7 +53,6 @@
                 ``True``.
             persistent_workers (bool, optional): Whether to use persistent workers.
                 Defaults to ``True``.
->>>>>>> ee9bb6af
         """
         super().__init__(
             dataset=MUAD,
