import logging
from collections.abc import Callable
from pathlib import Path

import torch
from einops import rearrange
from torch import Tensor
from torchvision.datasets import ImageFolder
from torchvision.datasets.utils import check_integrity, download_and_extract_archive


class CUB(ImageFolder):
    """The Caltech-UCSD Birds-200-2011 dataset.

    Args:
        root (str): Root directory of the dataset.
        train (bool, optional): If True, creates dataset from training set, otherwise creates
            from test set. Defaults to True.
        transform (callable, optional): A function/transform that takes in an PIL image and
            returns a transformed version. E.g, transforms.RandomCrop. Defaults to None.
        target_transform (callable, optional): A function/transform that takes in the target
            and transforms it. Defaults to None.
        download (bool, optional): If True, downloads the dataset from the internet and puts it
            in root directory. If dataset is already downloaded, it is not downloaded again.
            Defaults to
    Reference:
        Wah, C. and Branson, S. and Welinder, P. and Perona, P. and Belongie, S. Caltech-UCSD
            Birds 200.
    """

    base_folder = "CUB_200_2011/images"
    url = "https://data.caltech.edu/records/65de6-vp158/files/CUB_200_2011.tgz"
    filename = "CUB_200_2011.tgz"
    tgz_md5 = "97eceeb196236b17998738112f37df78"

    def __init__(
        self,
        root: str | Path,
        train: bool = True,
        transform: Callable | None = None,
        target_transform: Callable | None = None,
        load_attributes: bool = False,
        download: bool = False,
    ):
<<<<<<< HEAD
=======
        """The Caltech-UCSD Birds-200-2011 dataset.

        Args:
            root (str): Root directory of the dataset.
            train (bool, optional): If True, creates dataset from training set, otherwise creates
                from test set. Defaults to True.
            transform (callable, optional): A function/transform that takes in an PIL image and
                returns a transformed version. E.g, transforms.RandomCrop. Defaults to None.
            target_transform (callable, optional): A function/transform that takes in the target
                and transforms it. Defaults to None.
            load_attributes (bool, optional): If True, loads the attributes of the dataset and
                returns them instead of the images. Defaults to False.
            download (bool, optional): If True, downloads the dataset from the internet and puts it
                in root directory. If dataset is already downloaded, it is not downloaded again.
                Defaults to
        Reference:
            Wah, C. and Branson, S. and Welinder, P. and Perona, P. and Belongie, S. Caltech-UCSD
                Birds 200.
        """
>>>>>>> 5f6c6256
        self.folder_root = Path(root)
        self.train = train
        if download:
            self._download()

        if not self._check_integrity():
            raise RuntimeError(
                "Dataset not found or corrupted. You can use download=True to " "download it."
            )

        super().__init__(Path(root) / "CUB_200_2011" / "images", transform, target_transform)

        training_idx = self._load_train_idx()
        if load_attributes:
            self.samples = zip(
                self._load_attributes(), [sam[1] for sam in self.samples], strict=False
            )
            self.attribute_names = self._load_attribute_names()
            self.loader = torch.nn.Identity()

        self.samples = [sample for i, sample in enumerate(self.samples) if training_idx[i] == train]
        self._labels = [label for i, label in enumerate(self.targets) if training_idx[i] == train]

        self.classnames = self._load_classnames()

    def _load_classnames(self) -> list[str]:
        with Path(self.folder_root / "CUB_200_2011" / "classes.txt").open("r") as f:
            return [
                line.split(" ")[1].split(".")[1].replace("\n", "").replace("_", " ") for line in f
            ]

    def _load_train_idx(self) -> Tensor:
        with (self.folder_root / "CUB_200_2011" / "train_test_split.txt").open("r") as f:
            return torch.as_tensor([int(line.split(" ")[1]) for line in f])

    def _load_attributes(self) -> Tensor:
        attributes = []
        with (self.folder_root / "CUB_200_2011" / "attributes" / "image_attribute_labels.txt").open(
            "r"
        ) as f:
            attributes = [
                0.5 + 2 * (int(line.split(" ")[2]) - 0.5) * (int(line.split(" ")[3]) - 1) * 1 / 6
                for line in f
            ]
        return rearrange(torch.as_tensor(attributes), "(n c) -> n c", c=312)

    def _load_attribute_names(self) -> list[str]:
        with (self.folder_root / "attributes.txt").open("r") as f:
            return [line.split(" ")[1].replace("\n", "").replace("_", " ") for line in f]

    def _check_integrity(self) -> bool:
        fpath = self.folder_root / self.filename
        return check_integrity(
            fpath,
            self.tgz_md5,
        )

    def _download(self):
        if self._check_integrity():
            logging.info("Files already downloaded and verified")
            return

        download_and_extract_archive(
            url=self.url, download_root=self.folder_root, filename=self.filename, md5=self.tgz_md5
        )<|MERGE_RESOLUTION|>--- conflicted
+++ resolved
@@ -10,24 +10,6 @@
 
 
 class CUB(ImageFolder):
-    """The Caltech-UCSD Birds-200-2011 dataset.
-
-    Args:
-        root (str): Root directory of the dataset.
-        train (bool, optional): If True, creates dataset from training set, otherwise creates
-            from test set. Defaults to True.
-        transform (callable, optional): A function/transform that takes in an PIL image and
-            returns a transformed version. E.g, transforms.RandomCrop. Defaults to None.
-        target_transform (callable, optional): A function/transform that takes in the target
-            and transforms it. Defaults to None.
-        download (bool, optional): If True, downloads the dataset from the internet and puts it
-            in root directory. If dataset is already downloaded, it is not downloaded again.
-            Defaults to
-    Reference:
-        Wah, C. and Branson, S. and Welinder, P. and Perona, P. and Belongie, S. Caltech-UCSD
-            Birds 200.
-    """
-
     base_folder = "CUB_200_2011/images"
     url = "https://data.caltech.edu/records/65de6-vp158/files/CUB_200_2011.tgz"
     filename = "CUB_200_2011.tgz"
@@ -42,8 +24,6 @@
         load_attributes: bool = False,
         download: bool = False,
     ):
-<<<<<<< HEAD
-=======
         """The Caltech-UCSD Birds-200-2011 dataset.
 
         Args:
@@ -63,7 +43,6 @@
             Wah, C. and Branson, S. and Welinder, P. and Perona, P. and Belongie, S. Caltech-UCSD
                 Birds 200.
         """
->>>>>>> 5f6c6256
         self.folder_root = Path(root)
         self.train = train
         if download:
