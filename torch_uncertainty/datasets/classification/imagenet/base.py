import json
import logging
from collections.abc import Callable
from pathlib import Path

from torchvision.datasets import ImageFolder
from torchvision.datasets.utils import (
    check_integrity,
    download_and_extract_archive,
    download_url,
)


class ImageNetVariation(ImageFolder):
    url: str | list[str]
    filename: str | list[str]
    tgz_md5: str | list[str]
    dataset_name: str
    root_appendix: str

    wnid_to_idx_url = "https://raw.githubusercontent.com/torch-uncertainty/dataset-metadata/main/classification/imagenet/classes.json"
    wnid_to_idx_md5 = "1bcf467b49f735dbeb745249eae6b133"  # avoid replacement attack

    def __init__(
        self,
        root: str | Path,
        split: str | None = None,
        transform: Callable | None = None,
        target_transform: Callable | None = None,
        download: bool = False,
    ) -> None:
<<<<<<< HEAD
=======
        """Virtual base class for ImageNet variations.

        Args:
        root (str | Path): Root directory of the datasets.
        split (str, optional): For API consistency. Defaults to ``None``.
        transform (callable, optional): A function/transform that takes in
                a PIL image and returns a transformed version. E.g,
                ``transforms.RandomCrop``. Defaults to ``None``.
        target_transform (callable, optional): A function/transform that
            takes in the target and transforms it. Defaults to ``None``.
        download (bool, optional): If ``True``, downloads the dataset from the
            internet and puts it in root directory. If dataset is already
            downloaded, it is not downloaded again. Defaults to ``False``.
        """
        if download:
            self.download()

>>>>>>> 61791aa2
        self.root = Path(root)
        self.split = split

        if download:
            self.download()

        if not self._check_integrity():
            raise RuntimeError(
                "Dataset not found or corrupted. You can use download=True to download it."
            )

        super().__init__(
            root=self.root / Path(self.dataset_name),
            transform=transform,
            target_transform=target_transform,
        )

        self._repair_dataset()

    def _check_integrity(self) -> bool:
        """Check the integrity of the dataset(s)."""
        if isinstance(self.filename, str):
            return check_integrity(
                self.root / Path(self.filename),
                self.tgz_md5,
            )
        if isinstance(self.filename, list):  # ImageNet-C
            integrity: bool = True
            for filename, md5 in zip(self.filename, self.tgz_md5, strict=True):
                integrity *= check_integrity(
                    self.root / self.root_appendix / filename,
                    md5,
                )
            return integrity
        raise ValueError("filename must be str or list")

    def download(self) -> None:
        """Download and extract dataset."""
        if self._check_integrity():
            logging.info("Files already downloaded and verified")
            return
        if isinstance(self.filename, str):
            download_and_extract_archive(
                self.url,
                self.root,
                extract_root=self.root / self.root_appendix,
                filename=self.filename,
                md5=self.tgz_md5,
            )
        elif isinstance(self.filename, list):  # ImageNet-C
            for url, filename, md5 in zip(self.url, self.filename, self.tgz_md5, strict=True):
                # Check that this particular file is not already downloaded
                if not check_integrity(self.root / self.root_appendix / Path(filename), md5):
                    download_and_extract_archive(
                        url,
                        self.root,
                        extract_root=self.root / self.root_appendix,
                        filename=filename,
                        md5=md5,
                    )

    def _repair_dataset(self) -> None:
        """Download the wnid_to_idx.txt file and to get the correct targets."""
        path = self.root / "classes.json"
        if not check_integrity(path, self.wnid_to_idx_md5):
            download_url(
                self.wnid_to_idx_url,
                self.root,
                "classes.json",
                self.wnid_to_idx_md5,
            )

        with (self.root / "classes.json").open() as file:
            self.wnid_to_idx = json.load(file)

        for i in range(len(self.samples)):
            wnid = Path(self.samples[i][0]).parts[-2]
            self.targets[i] = self.wnid_to_idx[wnid]
            self.samples[i] = (self.samples[i][0], self.targets[i])<|MERGE_RESOLUTION|>--- conflicted
+++ resolved
@@ -29,26 +29,6 @@
         target_transform: Callable | None = None,
         download: bool = False,
     ) -> None:
-<<<<<<< HEAD
-=======
-        """Virtual base class for ImageNet variations.
-
-        Args:
-        root (str | Path): Root directory of the datasets.
-        split (str, optional): For API consistency. Defaults to ``None``.
-        transform (callable, optional): A function/transform that takes in
-                a PIL image and returns a transformed version. E.g,
-                ``transforms.RandomCrop``. Defaults to ``None``.
-        target_transform (callable, optional): A function/transform that
-            takes in the target and transforms it. Defaults to ``None``.
-        download (bool, optional): If ``True``, downloads the dataset from the
-            internet and puts it in root directory. If dataset is already
-            downloaded, it is not downloaded again. Defaults to ``False``.
-        """
-        if download:
-            self.download()
-
->>>>>>> 61791aa2
         self.root = Path(root)
         self.split = split
 
