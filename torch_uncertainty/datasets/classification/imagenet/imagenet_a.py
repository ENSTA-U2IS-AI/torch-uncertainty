--- conflicted
+++ resolved
@@ -6,9 +6,7 @@
     filename = "imagenet-a.tar"
     tgz_md5 = "c3e55429088dc681f30d81f4726b6595"
     dataset_name = "imagenet-a"
-<<<<<<< HEAD
     root_appendix = "imagenet-a"
-=======
 
     def __init__(self, **kwargs) -> None:
         """Initializes the ImageNetA dataset class.
@@ -28,5 +26,4 @@
                   and puts it in the root directory. If the dataset is already downloaded, it is
                   not downloaded again. Defaults to ``False``.
         """
-        super().__init__(**kwargs)
->>>>>>> 61791aa2
+        super().__init__(**kwargs)