--- conflicted
+++ resolved
@@ -45,15 +45,6 @@
             model (torch.nn.Module): Model to train.
             num_classes (int): Number of classes in the segmentation task.
             loss (torch.nn.Module): Loss function to optimize the :attr:`model`.
-<<<<<<< HEAD
-            optim_recipe (dict or Optimizer, optional): The optimizer and optionally the scheduler to use. Defaults to ``None``.
-            eval_shift (bool, optional): Indicates whether to evaluate the Distribution shift performance. Defaults to ``False``.
-            format_batch_fn (torch.nn.Module, optional): The function to format the batch. Defaults to ``None``.
-            metric_subsampling_rate (float, optional): The rate of subsampling for the memory consuming metrics. Defaults to ``1e-2``.
-            log_plots (bool, optional): Indicates whether to log plots from metrics. Defaults to ``False``.
-            num_samples_to_plot (int, optional): Number of samples to plot in the segmentation results. Defaults to ``3``.
-            num_calibration_bins (int, optional): Number of bins to compute calibration metrics. Defaults to ``15``.
-=======
             optim_recipe (dict or Optimizer, optional): The optimizer and
                 optionally the scheduler to use. Defaults to ``None``.
             eval_shift (bool, optional): Indicates whether to evaluate the Distribution
@@ -68,7 +59,6 @@
                 segmentation results. Defaults to ``3``.
             num_bins_cal_err (int, optional): Number of bins to compute calibration
                 error metrics. Defaults to ``15``.
->>>>>>> b5677a1b
 
         Warning:
             You must define :attr:`optim_recipe` if you do not use the CLI.
