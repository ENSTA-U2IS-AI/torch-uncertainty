from collections.abc import Callable
from pathlib import Path

import torch
import torch.nn.functional as F
from einops import rearrange
from lightning.pytorch import LightningModule
from lightning.pytorch.loggers import Logger
from lightning.pytorch.utilities.types import STEP_OUTPUT
from timm.data import Mixup as timm_Mixup
from torch import Tensor, nn
from torch.optim import Optimizer
from torchmetrics import Accuracy, MetricCollection
from torchmetrics.classification import (
    BinaryAUROC,
    BinaryAveragePrecision,
)

from torch_uncertainty.layers import Identity
from torch_uncertainty.losses import DECLoss, ELBOLoss
from torch_uncertainty.metrics import (
    AUGRC,
    AURC,
    FPR95,
    BrierScore,
    CalibrationError,
    CategoricalNLL,
    CovAt5Risk,
    CoverageRate,
    Disagreement,
    Entropy,
    GroupingLoss,
    MutualInformation,
    RiskAt80Cov,
)
from torch_uncertainty.models import (
    EPOCH_UPDATE_MODEL,
    STEP_UPDATE_MODEL,
)
from torch_uncertainty.ood_criteria import (
    OODCriterionInputType,
    TUOODCriterion,
    get_ood_criterion,
)
<<<<<<< HEAD
from torch_uncertainty.optim import SGHMC
from torch_uncertainty.post_processing import LaplaceApprox, PostProcessing
=======
from torch_uncertainty.post_processing import Conformal, LaplaceApprox, PostProcessing
>>>>>>> 2d9c740c
from torch_uncertainty.transforms import (
    Mixup,
    MixupIO,
    RegMixup,
    RepeatTarget,
    WarpingMixup,
)
from torch_uncertainty.utils import csv_writer, plot_hist

MIXUP_PARAMS = {
    "mixtype": "erm",
    "mixmode": "elem",
    "dist_sim": "emb",
    "kernel_tau_max": 1.0,
    "kernel_tau_std": 0.5,
    "mixup_alpha": 0,
    "cutmix_alpha": 0,
}


class ClassificationRoutine(LightningModule):
    def __init__(
        self,
        model: nn.Module,
        num_classes: int,
        loss: nn.Module,
        is_ensemble: bool = False,
        num_tta: int = 1,
        format_batch_fn: nn.Module | None = None,
        optim_recipe: dict | Optimizer | None = None,
        mixup_params: dict | None = None,
        eval_ood: bool = False,
        is_conformal: bool = False,
        eval_shift: bool = False,
        eval_grouping_loss: bool = False,
        ood_criterion: type[TUOODCriterion] | str = "msp",
        post_processing: PostProcessing | None = None,
        num_bins_cal_err: int = 15,
        log_plots: bool = False,
        save_in_csv: bool = False,
        num_burn_in_epochs: int = 0,
    ) -> None:
        r"""Routine for training & testing on **classification** tasks.

        Args:
            model (torch.nn.Module): Model to train.
            num_classes (int): Number of classes.
            loss (torch.nn.Module): Loss function to optimize the :attr:`model`.
            is_ensemble (bool, optional): Indicates whether the model is an
                ensemble at test time or not. Defaults to ``False``.
            num_tta (int): Number of test-time augmentations (TTA). If ``1``: no TTA.
                Defaults to ``1``.
            format_batch_fn (torch.nn.Module, optional): Function to format the batch.
                Defaults to :class:`torch.nn.Identity()`.
            optim_recipe (dict or torch.optim.Optimizer, optional): The optimizer and
                optionally the scheduler to use. Defaults to ``None``.
            mixup_params (dict, optional): Mixup parameters. Can include mixup type,
                mixup mode, distance similarity, kernel tau max, kernel tau std,
                mixup alpha, and cutmix alpha. If None, no mixup augmentations.
                Defaults to ``None``.
            eval_ood (bool, optional): Indicates whether to evaluate the OOD
                detection performance. Defaults to ``False``.
            eval_shift (bool, optional): Indicates whether to evaluate the Distribution
                shift performance. Defaults to ``False``.
            is_conformal (bool, optional): Indicates whether to use conformal prediction
                as uncertainty criterion. Defaults to ``False``.
            eval_grouping_loss (bool, optional): Indicates whether to evaluate the
                grouping loss or not. Defaults to ``False``.
            ood_criterion (TUOODCriterion, optional): Criterion for the binary OOD detection task.
                Defaults to None which amounts to the maximum softmax probability score (MSP).
            post_processing (PostProcessing, optional): Post-processing method
                to train on the calibration set. No post-processing if None.
                Defaults to ``None``.
            num_bins_cal_err (int, optional): Number of bins to compute calibration
                error metrics. Defaults to ``15``.
            log_plots (bool, optional): Indicates whether to log plots from
                metrics. Defaults to ``False``.
            save_in_csv(bool, optional): Save the results in csv. Defaults to
                ``False``.
            num_burn_in_epochs (int, optional): Number of burn-in epochs when using
                the SGHMC optimizer. Defaults to ``0``.

        Warning:
            You must define :attr:`optim_recipe` if you do not use the Lightning CLI.

        Warning:
            When using an ensemble model, you must:
            1. Set :attr:`is_ensemble` to ``True``.
            2. Set :attr:`format_batch_fn` to :class:`torch_uncertainty.transforms.RepeatTarget(num_repeats=num_estimators)`.
            3. Ensure that the model's forward pass outputs a tensor of shape :math:`(M \times B, C)`,
            where :math:`M` is the number of estimators, :math:`B` is the batch size, :math:`C` is the number of classes.

            For automated batch handling, consider using the available model wrappers in `torch_uncertainty.models.wrappers`.

        Note:
            If :attr:`eval_ood` is ``True``, we perform a binary classification and update the
            OOD-related metrics twice:
            - once during the test on ID values where the given binary label is 0 (for ID)
            - once during the test on OOD values where the given binary label is 1 (for OOD)

        Note:
            :attr:`optim_recipe` can be anything that can be returned by
            :meth:`LightningModule.configure_optimizers()`. Find more details
            `here <https://lightning.ai/docs/pytorch/stable/common/lightning_module.html#configure-optimizers>`_.
        """
        super().__init__()
        _classification_routine_checks(
            model=model,
            num_classes=num_classes,
            is_ensemble=is_ensemble,
            ood_criterion=ood_criterion,
            eval_grouping_loss=eval_grouping_loss,
            num_bins_cal_err=num_bins_cal_err,
            mixup_params=mixup_params,
            post_processing=post_processing,
            format_batch_fn=format_batch_fn,
        )

        if format_batch_fn is None:
            format_batch_fn = nn.Identity()

        self.num_classes = num_classes
        self.eval_ood = eval_ood
        self.is_conformal = is_conformal
        self.eval_shift = eval_shift
        self.eval_grouping_loss = eval_grouping_loss
        self.num_tta = num_tta
        self.ood_criterion = get_ood_criterion(ood_criterion)
        self.log_plots = log_plots
        self.save_in_csv = save_in_csv
        self.binary_cls = num_classes == 1
        self.needs_epoch_update = isinstance(model, EPOCH_UPDATE_MODEL)
        self.needs_step_update = isinstance(model, STEP_UPDATE_MODEL)
        self.num_bins_cal_err = num_bins_cal_err
        self.model = model
        self.loss = loss
        self.format_batch_fn = format_batch_fn
        self.optim_recipe = optim_recipe
        self.is_ensemble = is_ensemble
        self.num_burn_in_epochs = num_burn_in_epochs

        self.post_processing = post_processing
        if self.post_processing is not None:
            self.post_processing.set_model(self.model)

        self._init_metrics()
        self.mixup = self._init_mixup(mixup_params)

        self.is_elbo = isinstance(self.loss, ELBOLoss)
        if self.is_elbo:
            self.loss.set_model(self.model)
        self.is_dec = isinstance(self.loss, DECLoss)

        self.id_logit_storage = None
        self.ood_logit_storage = None

    def _init_metrics(self) -> None:
        """Initialize the metrics depending on the exact task."""
        task = "binary" if self.binary_cls else "multiclass"

        metrics_dict = {
            "cls/Acc": Accuracy(task=task, num_classes=self.num_classes),
            "cls/Brier": BrierScore(num_classes=self.num_classes),
            "cls/NLL": CategoricalNLL(),
            "cal/ECE": CalibrationError(
                task=task,
                num_bins=self.num_bins_cal_err,
                num_classes=self.num_classes,
            ),
            "cal/aECE": CalibrationError(
                task=task,
                adaptive=True,
                num_bins=self.num_bins_cal_err,
                num_classes=self.num_classes,
            ),
            "sc/AURC": AURC(),
            "sc/AUGRC": AUGRC(),
            "sc/Cov@5Risk": CovAt5Risk(),
            "sc/Risk@80Cov": RiskAt80Cov(),
        }
        groups = [
            ["cls/Acc"],
            ["cls/Brier"],
            ["cls/NLL"],
            ["cal/ECE", "cal/aECE"],
            ["sc/AURC", "sc/AUGRC", "sc/Cov@5Risk", "sc/Risk@80Cov"],
        ]

        if self.binary_cls:
            metrics_dict |= {
                "cls/AUROC": BinaryAUROC(),
                "cls/AUPR": BinaryAveragePrecision(),
                "cls/FRP95": FPR95(pos_label=1),
            }
            groups.extend([["cls/AUROC", "cls/AUPR"], ["cls/FRP95"]])

        cls_metrics = MetricCollection(metrics_dict, compute_groups=groups)
        self.val_cls_metrics = cls_metrics.clone(prefix="val/")

        self.test_cls_metrics = cls_metrics.clone(prefix="test/")

        if self.post_processing is not None:
            self.post_cls_metrics = cls_metrics.clone(prefix="test/post/")

        self.test_id_entropy = Entropy()

        if self.eval_ood:
            ood_metrics = MetricCollection(
                {
                    "AUROC": BinaryAUROC(),
                    "AUPR": BinaryAveragePrecision(),
                    "FPR95": FPR95(pos_label=1),
                },
                compute_groups=[["AUROC", "AUPR"], ["FPR95"]],
            )
            self.test_ood_metrics = ood_metrics.clone(prefix="ood/")
            self.test_ood_entropy = Entropy()
        if self.is_conformal:
            cfm_metrics = MetricCollection(
                {
                    "CovAcc": CoverageRate(),
                },
            )
            self.test_cfm_metrics = cfm_metrics.clone(prefix="test/cls/")

        if self.eval_shift:
            self.test_shift_metrics = cls_metrics.clone(prefix="shift/")

        # metrics for ensembles only
        if self.is_ensemble:
            ens_metrics = MetricCollection(
                {
                    "Disagreement": Disagreement(),
                    "MI": MutualInformation(),
                    "Entropy": Entropy(),
                }
            )

            self.test_id_ens_metrics = ens_metrics.clone(prefix="test/ens_")

            if self.eval_ood:
                self.test_ood_ens_metrics = ens_metrics.clone(prefix="ood/ens_")

            if self.eval_shift:
                self.test_shift_ens_metrics = ens_metrics.clone(prefix="shift/ens_")

        if self.eval_grouping_loss:
            grouping_loss = MetricCollection({"cls/grouping_loss": GroupingLoss()})
            self.val_grouping_loss = grouping_loss.clone(prefix="val/")
            self.test_grouping_loss = grouping_loss.clone(prefix="test/")

    def _init_mixup(self, mixup_params: dict | None) -> Callable:
        """Setup the optional mixup augmentation based on the :attr:`mixup_params` dict.

        Args:
            mixup_params (dict | None): the detailed parameters of the mixup augmentation. None if
                unused.
        """
        if mixup_params is None:
            mixup_params = {}
        mixup_params = MIXUP_PARAMS | mixup_params
        self.mixup_params = mixup_params

        if mixup_params["mixup_alpha"] < 0 or mixup_params["cutmix_alpha"] < 0:
            raise ValueError(
                "Cutmix alpha and Mixup alpha must be positive."
                f"Got {mixup_params['mixup_alpha']} and {mixup_params['cutmix_alpha']}."
            )

        if mixup_params["mixtype"] == "timm":
            return timm_Mixup(
                mixup_alpha=mixup_params["mixup_alpha"],
                cutmix_alpha=mixup_params["cutmix_alpha"],
                mode=mixup_params["mixmode"],
                num_classes=self.num_classes,
            )
        if mixup_params["mixtype"] == "mixup":
            return Mixup(
                alpha=mixup_params["mixup_alpha"],
                mode=mixup_params["mixmode"],
                num_classes=self.num_classes,
            )
        if mixup_params["mixtype"] == "mixup_io":
            return MixupIO(
                alpha=mixup_params["mixup_alpha"],
                mode=mixup_params["mixmode"],
                num_classes=self.num_classes,
            )
        if mixup_params["mixtype"] == "regmixup":
            return RegMixup(
                alpha=mixup_params["mixup_alpha"],
                mode=mixup_params["mixmode"],
                num_classes=self.num_classes,
            )
        if mixup_params["mixtype"] == "kernel_warping":
            return WarpingMixup(
                alpha=mixup_params["mixup_alpha"],
                mode=mixup_params["mixmode"],
                num_classes=self.num_classes,
                apply_kernel=True,
                tau_max=mixup_params["kernel_tau_max"],
                tau_std=mixup_params["kernel_tau_std"],
            )
        return Identity()

    def _apply_mixup(self, batch: tuple[Tensor, Tensor]) -> tuple[Tensor, Tensor]:
        """Apply the mixup augmentation on a :attr:`batch` of images.

        Args:
            batch (tuple[Tensor, Tensor]): the images and the corresponding targets.

        Returns:
            tuple[Tensor, Tensor]: the images and the corresponding targets transformed with mixup.
        """
        if not self.is_ensemble:
            if self.mixup_params["mixtype"] == "kernel_warping":
                if self.mixup_params["dist_sim"] == "emb":
                    with torch.no_grad():
                        feats = self.model.feats_forward(batch[0]).detach()
                    batch = self.mixup(*batch, feats)
                else:  # self.mixup_params["dist_sim"] == "inp":
                    batch = self.mixup(*batch, batch[0])
            else:
                batch = self.mixup(*batch)
        return batch

    def configure_optimizers(self) -> Optimizer | dict:
        return self.optim_recipe

    def optimizer_step(
        self,
        epoch: int,
        batch_idx: int,
        optimizer: Optimizer,
        optimizer_closure: Callable | None = None,
    ) -> None:
        """Override the default optimizer step to handle the burn-in epochs."""
        if (
            self.num_burn_in_epochs > 0
            and self.trainer.current_epoch + 1 <= self.num_burn_in_epochs
        ):
            if not isinstance(optimizer, SGHMC):
                raise ValueError(
                    "SGHMC optimizer must be used for burn-in epochs. "
                    "Please set the optimizer to SGHMC."
                )
            optimizer.step(closure=optimizer_closure, burn_in=True)
            return
        super().optimizer_step(
            epoch=epoch,
            batch_idx=batch_idx,
            optimizer=optimizer,
            optimizer_closure=optimizer_closure,
        )

    def on_train_start(self) -> None:
        """Put the hyperparameters in tensorboard."""
        if self.logger is not None:  # coverage: ignore
            self.logger.log_hyperparams(
                self.hparams,
            )

    def on_validation_start(self) -> None:
        """Prepare the validation step.

        Update the model's wrapper and the batchnorms if needed.
        """
        if self.needs_epoch_update and not self.trainer.sanity_checking:
            self.model.update_wrapper(self.current_epoch)
            if hasattr(self.model, "need_bn_update"):
                self.model.bn_update(self.trainer.train_dataloader, device=self.device)

    def on_test_start(self) -> None:
        """Prepare the test step.

        Setup the post-processing dataset and fit the post-processing method if needed, prepares
        the storage lists for logit plotting and update the batchnorms if needed.
        """
        if self.post_processing is not None:
            with torch.inference_mode(False):
                self.post_processing.fit(self.trainer.datamodule.postprocess_dataloader())

        if self.eval_ood and self.log_plots and isinstance(self.logger, Logger):
            self.id_logit_storage = []
            self.ood_logit_storage = []

        if hasattr(self.model, "need_bn_update"):
            self.model.bn_update(self.trainer.train_dataloader, device=self.device)

    def forward(self, inputs: Tensor, save_feats: bool = False) -> Tensor:
        """Forward pass of the inner model.

        Args:
            inputs (Tensor): input tensor.
            save_feats (bool, optional): whether to store the features or
                not. Defaults to ``False``.

        Note:
            The features are stored in the :attr:`self.features` attribute.
        """
        if save_feats:
            self.features = self.model.feats_forward(inputs)
            if hasattr(self.model, "classification_head"):  # coverage: ignore
                logits = self.model.classification_head(self.features)
            else:
                logits = self.model.linear(self.features)
        else:
            self.features = None
            logits = self.model(inputs)
        return logits

    def training_step(self, batch: tuple[Tensor, Tensor]) -> STEP_OUTPUT:
        """Perform a single training step based on the input tensors.

        Args:
            batch (tuple[Tensor, Tensor]): the training data and their corresponding targets

        Returns:
            Tensor: the loss corresponding to this training step.
        """
        batch = self._apply_mixup(batch)
        inputs, target = self.format_batch_fn(batch)

        if self.is_elbo:
            loss = self.loss(inputs, target)
        else:
            logits = self.forward(inputs)
            # BCEWithLogitsLoss expects float target
            if self.binary_cls and isinstance(self.loss, nn.BCEWithLogitsLoss):
                logits = logits.squeeze(-1)
                target = target.float()

            if not self.is_dec:
                loss = self.loss(logits, target)
            else:
                loss = self.loss(logits, target, self.current_epoch)
        if self.needs_step_update:
            self.model.update_wrapper(self.current_epoch)
        self.log("train_loss", loss, prog_bar=True, logger=True)
        return loss

    def validation_step(self, batch: tuple[Tensor, Tensor]) -> None:
        """Perform a single validation step based on the input tensors.

        Compute the prediction of the model and the value of the metrics on the validation batch.

        Args:
            batch (tuple[Tensor, Tensor]): the validation data and their corresponding targets
        """
        inputs, targets = batch
        # remove duplicates when doing TTA
        targets = targets[:: self.num_tta]

        logits = self.forward(inputs, save_feats=self.eval_grouping_loss)
        logits = rearrange(logits, "(m b) c -> b m c", b=targets.size(0))

        if self.binary_cls:
            probs_per_est = torch.sigmoid(logits).squeeze(-1)
        else:
            probs_per_est = F.softmax(logits, dim=-1)

        probs = probs_per_est.mean(dim=1)
        self.val_cls_metrics.update(probs, targets)

        if self.eval_grouping_loss:
            self.val_grouping_loss.update(probs, targets, self.features)

    def test_step(
        self,
        batch: tuple[Tensor, Tensor],
        batch_idx: int,
        dataloader_idx: int = 0,
    ) -> None:
        """Perform a single test step based on the input tensors.

        Compute the prediction of the model and the value of the metrics on the test batch. Also
        handle OOD and distribution-shifted images.

        Args:
            batch (tuple[Tensor, Tensor]): the test data and their corresponding targets.
            batch_idx (int): the number of the current batch (unused).
            dataloader_idx (int): 0 if in-distribution, 1 if out-of-distribution and 2 if
                distribution-shifted.
        """
        inputs, targets = batch
        # remove duplicates when doing TTA
        targets = targets[:: self.num_tta]

        logits = self.forward(inputs, save_feats=self.eval_grouping_loss)
        logits = rearrange(logits, "(m b) c -> b m c", b=targets.size(0))
        probs_per_est = torch.sigmoid(logits) if self.binary_cls else F.softmax(logits, dim=-1)
        probs = probs_per_est.mean(dim=1)
        if self.is_conformal:
            if isinstance(self.post_processing, Conformal):
                pred_conformal, confs_conformal = self.post_processing.conformal(inputs)
            else:
                pred_conformal, confs_conformal = self.model.conformal(inputs)

        if self.ood_criterion.input_type == OODCriterionInputType.LOGIT and not self.is_conformal:
            ood_scores = self.ood_criterion(logits)
        elif self.ood_criterion.input_type == OODCriterionInputType.PROB and not self.is_conformal:
            ood_scores = self.ood_criterion(probs)
        else:
            if not self.is_conformal:
                ood_scores = self.ood_criterion(probs_per_est)
            else:
                ood_scores = confs_conformal

        if dataloader_idx == 0:
            # squeeze if binary classification only for binary metrics
            self.test_cls_metrics.update(
                probs.squeeze(-1) if self.binary_cls else probs,
                targets,
            )
            if self.eval_grouping_loss:
                self.test_grouping_loss.update(probs, targets, self.features)

            self.log_dict(self.test_cls_metrics, on_epoch=True, add_dataloader_idx=False)
            self.test_id_entropy(probs)
            self.log(
                "test/cls/Entropy",
                self.test_id_entropy,
                on_epoch=True,
                add_dataloader_idx=False,
            )

            if self.is_ensemble:
                self.test_id_ens_metrics.update(probs_per_est)

            if self.eval_ood:
                self.test_ood_metrics.update(ood_scores, torch.zeros_like(targets))

            if self.is_conformal:
                self.test_cfm_metrics.update(pred_conformal, targets)

            if self.id_logit_storage is not None:
                self.id_logit_storage.append(logits.detach().cpu())

            if self.post_processing is not None:
                pp_logits = self.post_processing(inputs)
                if not isinstance(self.post_processing, LaplaceApprox):
                    pp_probs = F.softmax(pp_logits, dim=-1)
                else:
                    pp_probs = pp_logits
                self.post_cls_metrics.update(pp_probs, targets)

        if self.eval_ood and dataloader_idx == 1:
            self.test_ood_metrics.update(ood_scores, torch.ones_like(targets))
            self.test_ood_entropy(probs)
            self.log(
                "ood/Entropy",
                self.test_ood_entropy,
                on_epoch=True,
                add_dataloader_idx=False,
            )
            if self.is_ensemble:
                self.test_ood_ens_metrics.update(probs_per_est)

            if self.ood_logit_storage is not None:
                self.ood_logit_storage.append(logits.detach().cpu())

        if self.eval_shift and dataloader_idx == (2 if self.eval_ood else 1):
            self.test_shift_metrics.update(probs, targets)
            if self.is_ensemble:
                self.test_shift_ens_metrics.update(probs_per_est)

    def on_validation_epoch_end(self) -> None:
        """Compute and log the values of the collected metrics in `validation_step`."""
        res_dict = self.val_cls_metrics.compute()
        self.log_dict(res_dict, logger=True, sync_dist=True)
        self.log(
            "Acc%",
            res_dict["val/cls/Acc"] * 100,
            prog_bar=True,
            logger=False,
            sync_dist=True,
        )
        self.val_cls_metrics.reset()

        if self.eval_grouping_loss:
            self.log_dict(self.val_grouping_loss.compute(), sync_dist=True)
            self.val_grouping_loss.reset()

    def on_test_epoch_end(self) -> None:
        """Compute, log, and plot the values of the collected metrics in `test_step`."""
        # already logged
        result_dict = self.test_cls_metrics.compute()

        # already logged
        result_dict.update({"test/Entropy": self.test_id_entropy.compute()}, sync_dist=True)

        if self.post_processing is not None:
            tmp_metrics = self.post_cls_metrics.compute()
            self.log_dict(tmp_metrics, sync_dist=True)
            result_dict.update(tmp_metrics)

        if self.eval_grouping_loss:
            self.log_dict(
                self.test_grouping_loss.compute(),
                sync_dist=True,
            )

        if self.is_ensemble:
            tmp_metrics = self.test_id_ens_metrics.compute()
            self.log_dict(tmp_metrics, sync_dist=True)
            result_dict.update(tmp_metrics)

        if self.eval_ood:
            tmp_metrics = self.test_ood_metrics.compute()
            self.log_dict(tmp_metrics, sync_dist=True)
            result_dict.update(tmp_metrics)

            # already logged
            result_dict.update({"ood/Entropy": self.test_ood_entropy.compute()})

            if self.is_ensemble:
                tmp_metrics = self.test_ood_ens_metrics.compute()
                self.log_dict(tmp_metrics, sync_dist=True)
                result_dict.update(tmp_metrics)

        if self.is_conformal:
            tmp_metrics = self.test_cfm_metrics.compute()
            self.log_dict(tmp_metrics, sync_dist=True)
            result_dict.update(tmp_metrics)

        if self.eval_shift:
            tmp_metrics = self.test_shift_metrics.compute()
            shift_severity = self.trainer.datamodule.shift_severity
            tmp_metrics["shift/severity"] = shift_severity
            self.log_dict(tmp_metrics, sync_dist=True)
            result_dict.update(tmp_metrics)

            if self.is_ensemble:
                tmp_metrics = self.test_shift_ens_metrics.compute()
                self.log_dict(tmp_metrics, sync_dist=True)
                result_dict.update(tmp_metrics)

        if isinstance(self.logger, Logger) and self.log_plots:
            self.logger.experiment.add_figure(
                "Reliabity diagram", self.test_cls_metrics["cal/ECE"].plot()[0]
            )
            self.logger.experiment.add_figure(
                "Risk-Coverage curve",
                self.test_cls_metrics["sc/AURC"].plot()[0],
            )
            self.logger.experiment.add_figure(
                "Generalized Risk-Coverage curve",
                self.test_cls_metrics["sc/AUGRC"].plot()[0],
            )

            if self.post_processing is not None:
                self.logger.experiment.add_figure(
                    "Reliabity diagram after calibration",
                    self.post_cls_metrics["cal/ECE"].plot()[0],
                )

            # plot histograms of logits and likelihoods
            if self.eval_ood:
                id_logits = torch.cat(self.id_logit_storage, dim=0)
                ood_logits = torch.cat(self.ood_logit_storage, dim=0)

                id_probs = F.softmax(id_logits, dim=-1)
                ood_probs = F.softmax(ood_logits, dim=-1)

                logits_fig = plot_hist(
                    [
                        id_logits.mean(1).max(-1).values,
                        ood_logits.mean(1).max(-1).values,
                    ],
                    20,
                    "Histogram of the logits",
                )[0]
                probs_fig = plot_hist(
                    [
                        id_probs.mean(1).max(-1).values,
                        ood_probs.mean(1).max(-1).values,
                    ],
                    20,
                    "Histogram of the likelihoods",
                )[0]
                self.logger.experiment.add_figure("Logit Histogram", logits_fig)
                self.logger.experiment.add_figure("Likelihood Histogram", probs_fig)

        if self.save_in_csv:
            self.save_results_to_csv(result_dict)

    def save_results_to_csv(self, results: dict[str, float]) -> None:
        """Save the metric results in a csv.

        Args:
            results (dict[str, float]): the dictionary containing all the values of the metrics.
        """
        if self.logger is not None:
            csv_writer(
                Path(self.logger.log_dir) / "results.csv",
                results,
            )


def _classification_routine_checks(
    model: nn.Module,
    num_classes: int,
    is_ensemble: bool,
    ood_criterion: type[TUOODCriterion] | str,
    eval_grouping_loss: bool,
    num_bins_cal_err: int,
    mixup_params: dict | None,
    post_processing: PostProcessing | None,
    format_batch_fn: nn.Module | None,
) -> None:
    """Check the domains of the arguments of the classification routine.

    Args:
        model (nn.Module): the model used to make classification predictions.
        num_classes (int): the number of classes in the dataset.
        is_ensemble (bool): whether the model is an ensemble or a single model.
        ood_criterion (TUOODCriterion, optional): OOD criterion for the binary OOD detection task.
        eval_grouping_loss (bool): whether to evaluate the grouping loss.
        num_bins_cal_err (int): the number of bins for the evaluation of the calibration.
        mixup_params (dict | None): the dictionary to setup the mixup augmentation.
        post_processing (PostProcessing | None): the post-processing module.
        format_batch_fn (nn.Module | None): the function for formatting the batch for ensembles.
    """
    ood_criterion_cls = get_ood_criterion(ood_criterion)
    if not is_ensemble and ood_criterion_cls.ensemble_only:
        raise ValueError(
            "You cannot use mutual information or variation ratio with a single model."
        )

    if is_ensemble and eval_grouping_loss:
        raise NotImplementedError(
            "Grouping loss for ensembles is not yet implemented. Raise an issue if needed."
        )

    if num_classes < 1:
        raise ValueError(
            f"The number of classes must be a positive integer >= 1. Got {num_classes}."
        )

    if eval_grouping_loss and not hasattr(model, "feats_forward"):
        raise ValueError(
            "Your model must have a `feats_forward` method to compute the grouping loss."
        )

    if eval_grouping_loss and not (
        hasattr(model, "classification_head") or hasattr(model, "linear")
    ):
        raise ValueError(
            "Your model must have a `classification_head` or `linear` "
            "attribute to compute the grouping loss."
        )

    if num_bins_cal_err < 2:
        raise ValueError(f"num_bins_cal_err must be at least 2, got {num_bins_cal_err}.")

    if mixup_params is not None and isinstance(format_batch_fn, RepeatTarget):
        raise ValueError(
            "Mixup is not supported for ensembles at training time. Please set mixup_params to None."
        )

    if post_processing is not None and is_ensemble:
        raise ValueError(
            "Ensembles and post-processing methods cannot be used together. Raise an issue if needed."
        )<|MERGE_RESOLUTION|>--- conflicted
+++ resolved
@@ -42,12 +42,8 @@
     TUOODCriterion,
     get_ood_criterion,
 )
-<<<<<<< HEAD
 from torch_uncertainty.optim import SGHMC
-from torch_uncertainty.post_processing import LaplaceApprox, PostProcessing
-=======
 from torch_uncertainty.post_processing import Conformal, LaplaceApprox, PostProcessing
->>>>>>> 2d9c740c
 from torch_uncertainty.transforms import (
     Mixup,
     MixupIO,
