from argparse import ArgumentParser, Namespace
from collections.abc import Callable
from functools import partial
from typing import Any

import pytorch_lightning as pl
import torch
import torch.nn.functional as F
from einops import rearrange
from pytorch_lightning.loggers import TensorBoardLogger
from pytorch_lightning.utilities.memory import get_model_size_mb
from pytorch_lightning.utilities.types import EPOCH_OUTPUT, STEP_OUTPUT
from timm.data import Mixup as timm_Mixup
from torch import Tensor, nn
from torchmetrics import Accuracy, MetricCollection
from torchmetrics.classification import (
    BinaryAUROC,
    BinaryAveragePrecision,
)

from torch_uncertainty.losses import DECLoss, ELBOLoss
from torch_uncertainty.metrics import (
    CE,
    FPR95,
    BrierScore,
    Disagreement,
    Entropy,
    MutualInformation,
    NegativeLogLikelihood,
    VariationRatio,
)
from torch_uncertainty.plotting_utils import plot_hist
from torch_uncertainty.post_processing import TemperatureScaler
from torch_uncertainty.transforms import Mixup, MixupIO, RegMixup, WarpingMixup


class ClassificationSingle(pl.LightningModule):
<<<<<<< HEAD
    """Classification routine for single models.

    Args:
        evaluate_ood (bool, optional): Indicates whether to evaluate the OOD
            detection performance or not. Defaults to ``False``.
        use_entropy (bool, optional): Indicates whether to use the entropy
            values as the OOD criterion or not. Defaults to ``False``.
        use_logits (bool, optional): Indicates whether to use the logits as the
            OOD criterion or not. Defaults to ``False``.
        log_plots (bool, optional): Indicates whether to log plots from
            metrics. Defaults to ``False``.

    Note:
        The default OOD criterion is the softmax confidence score.

    Warning:
        Make sure at most only one of :attr:`use_entropy` and :attr:`use_logits`
        attributes is set to ``True``. Otherwise a :class:`ValueError()` will
        be raised.
    """

=======
>>>>>>> ebbc0b63
    def __init__(
        self,
        num_classes: int,
        model: nn.Module,
        loss: type[nn.Module],
        optimization_procedure: Any,
        format_batch_fn: nn.Module | None = None,
        mixtype: str = "erm",
        mixmode: str = "elem",
        dist_sim: str = "emb",
        kernel_tau_max: float = 1.0,
        kernel_tau_std: float = 0.5,
        mixup_alpha: float = 0,
        cutmix_alpha: float = 0,
        evaluate_ood: bool = False,
        use_entropy: bool = False,
        use_logits: bool = False,
        log_plots: bool = False,
        calibration_set: Callable | None = None,
        **kwargs,
    ) -> None:
        """Classification routine for single models.

        Args:
            num_classes (int): Number of classes.
            model (nn.Module): Model to train.
            loss (type[nn.Module]): Loss function.
            optimization_procedure (Any): Optimization procedure.
            format_batch_fn (nn.Module, optional): Function to format the batch.
                Defaults to :class:`torch.nn.Identity()`.
            mixtype (str, optional): Mixup type. Defaults to ``"erm"``.
            mixmode (str, optional): Mixup mode. Defaults to ``"elem"``.
            dist_sim (str, optional): Distance similarity. Defaults to ``"emb"``.
            kernel_tau_max (float, optional): Maximum value for the kernel tau.
                Defaults to 1.0.
            kernel_tau_std (float, optional): Standard deviation for the kernel tau.
                Defaults to 0.5.
            mixup_alpha (float, optional): Alpha parameter for Mixup. Defaults to 0.
            cutmix_alpha (float, optional): Alpha parameter for Cutmix.
                Defaults to 0.
            evaluate_ood (bool, optional): Indicates whether to evaluate the OOD
                detection performance or not. Defaults to ``False``.
            use_entropy (bool, optional): Indicates whether to use the entropy
                values as the OOD criterion or not. Defaults to ``False``.
            use_logits (bool, optional): Indicates whether to use the logits as the
                OOD criterion or not. Defaults to ``False``.
            calibration_set (Callable, optional): Function to get the calibration
                set. Defaults to ``None``.
            kwargs (Any): Additional arguments.

        Note:
            The default OOD criterion is the softmax confidence score.

        Warning:
            Make sure at most only one of :attr:`use_entropy` and :attr:`use_logits`
            attributes is set to ``True``. Otherwise a :class:`ValueError()` will
            be raised.
        """
        super().__init__()

        if format_batch_fn is None:
            format_batch_fn = nn.Identity()

        self.save_hyperparameters(
            ignore=[
                "model",
                "loss",
                "optimization_procedure",
                "format_batch_fn",
                "calibration_set",
            ]
        )

        if (use_logits + use_entropy) > 1:
            raise ValueError("You cannot choose more than one OOD criterion.")

        self.num_classes = num_classes
        self.evaluate_ood = evaluate_ood
        self.use_logits = use_logits
        self.use_entropy = use_entropy
        self.log_plots = log_plots

        self.calibration_set = calibration_set

        self.binary_cls = num_classes == 1

        self.model = model
        self.loss = loss
        self.optimization_procedure = optimization_procedure
        # batch format
        self.format_batch_fn = format_batch_fn

        # metrics
        if self.binary_cls:
            cls_metrics = MetricCollection(
                {
                    "acc": Accuracy(task="binary"),
                    "ece": CE(task="binary"),
                    "brier": BrierScore(num_classes=1),
                },
                compute_groups=False,
            )
        else:
            cls_metrics = MetricCollection(
                {
                    "nll": NegativeLogLikelihood(),
                    "acc": Accuracy(
                        task="multiclass", num_classes=self.num_classes
                    ),
                    "ece": CE(task="multiclass", num_classes=self.num_classes),
                    "brier": BrierScore(num_classes=self.num_classes),
                },
                compute_groups=False,
            )

        self.val_cls_metrics = cls_metrics.clone(prefix="hp/val_")
        self.test_cls_metrics = cls_metrics.clone(prefix="hp/test_")

        if self.calibration_set is not None:
            self.ts_cls_metrics = cls_metrics.clone(prefix="hp/ts_")

        self.test_entropy_id = Entropy()

        if self.evaluate_ood:
            ood_metrics = MetricCollection(
                {
                    "fpr95": FPR95(pos_label=1),
                    "auroc": BinaryAUROC(),
                    "aupr": BinaryAveragePrecision(),
                },
                compute_groups=[["auroc", "aupr"], ["fpr95"]],
            )
            self.test_ood_metrics = ood_metrics.clone(prefix="hp/test_")
            self.test_entropy_ood = Entropy()

        if mixup_alpha < 0 or cutmix_alpha < 0:
            raise ValueError(
                "Cutmix alpha and Mixup alpha must be positive."
                f"Got {mixup_alpha} and {cutmix_alpha}."
            )

        self.mixtype = mixtype
        self.mixmode = mixmode
        self.dist_sim = dist_sim

        self.mixup = self.init_mixup(
            mixup_alpha, cutmix_alpha, kernel_tau_max, kernel_tau_std
        )

        # FIXME: to remove
        # self.cal_plot = CalibrationPlot()

        # Handle ELBO special cases
        self.is_elbo = (
            isinstance(self.loss, partial) and self.loss.func == ELBOLoss
        )

        # DEC
        self.is_dec = self.loss == DECLoss or (
            isinstance(self.loss, partial) and self.loss.func == DECLoss
        )

    def configure_optimizers(self) -> Any:
        return self.optimization_procedure(self)

    @property
    def criterion(self) -> nn.Module:
        if self.is_elbo:
            self.loss = partial(self.loss, model=self.model)
        return self.loss()

    def forward(self, inputs: Tensor) -> Tensor:
        return self.model.forward(inputs)

    def on_train_start(self) -> None:
        # hyperparameters for performances
        param = {}
        param["storage"] = f"{get_model_size_mb(self)} MB"
        if self.logger is not None:  # coverage: ignore
            self.logger.log_hyperparams(
                Namespace(**param),
                {
                    "hp/val_nll": 0,
                    "hp/val_acc": 0,
                    "hp/test_acc": 0,
                    "hp/test_nll": 0,
                    "hp/test_ece": 0,
                    "hp/test_brier": 0,
                    "hp/test_entropy_id": 0,
                    "hp/test_entropy_ood": 0,
                    "hp/test_aupr": 0,
                    "hp/test_auroc": 0,
                    "hp/test_fpr95": 0,
                    "hp/ts_test_nll": 0,
                    "hp/ts_test_ece": 0,
                    "hp/ts_test_brier": 0,
                },
            )

    def training_step(
        self, batch: tuple[Tensor, Tensor], batch_idx: int
    ) -> STEP_OUTPUT:
        if self.mixtype == "kernel_warping":
            if self.dist_sim == "emb":
                with torch.no_grad():
                    feats = self.model.feats_forward(batch[0]).detach()

                batch = self.mixup(*batch, feats)
            elif self.dist_sim == "inp":
                batch = self.mixup(*batch, batch[0])
        else:
            batch = self.mixup(*batch)

        inputs, targets = self.format_batch_fn(batch)

        if self.is_elbo:
            loss = self.criterion(inputs, targets)
        else:
            logits = self.forward(inputs)
            # BCEWithLogitsLoss expects float targets
            if self.binary_cls and self.loss == nn.BCEWithLogitsLoss:
                logits = logits.squeeze(-1)
                targets = targets.float()

            if not self.is_dec:
                loss = self.criterion(logits, targets)
            else:
                loss = self.criterion(logits, targets, self.current_epoch)
        self.log("train_loss", loss)
        return loss

    def validation_step(
        self, batch: tuple[Tensor, Tensor], batch_idx: int
    ) -> None:
        inputs, targets = batch
        logits = self.forward(inputs)

        if self.binary_cls:
            probs = torch.sigmoid(logits).squeeze(-1)
        else:
            probs = F.softmax(logits, dim=-1)

        self.val_cls_metrics.update(probs, targets)

    def validation_epoch_end(
        self, outputs: EPOCH_OUTPUT | list[EPOCH_OUTPUT]
    ) -> None:
        self.log_dict(self.val_cls_metrics.compute())
        self.val_cls_metrics.reset()

    def on_test_start(self) -> None:
        if self.calibration_set is not None:
            self.scaler = TemperatureScaler(device=self.device).fit(
                model=self.model, calibration_set=self.calibration_set()
            )
            self.cal_model = torch.nn.Sequential(self.model, self.scaler)
        else:
            self.scaler = None
            self.cal_model = None

    def test_step(
        self,
        batch: tuple[Tensor, Tensor],
        batch_idx: int,
        dataloader_idx: int | None = 0,
    ) -> Tensor:
        inputs, targets = batch
        logits = self.forward(inputs)

        if self.binary_cls:
            probs = torch.sigmoid(logits).squeeze(-1)
        else:
            probs = F.softmax(logits, dim=-1)

        # self.cal_plot.update(probs, targets)
        confs = probs.max(dim=-1)[0]

        if self.use_logits:
            ood_scores = -logits.max(dim=-1)[0]
        elif self.use_entropy:
            ood_scores = torch.special.entr(probs).sum(dim=-1)
        else:
            ood_scores = -confs

        if (
            self.calibration_set is not None
            and self.scaler is not None
            and self.cal_model is not None
        ):
            cal_logits = self.cal_model(inputs)
            cal_probs = F.softmax(cal_logits, dim=-1)
            self.ts_cls_metrics.update(cal_probs, targets)

        if dataloader_idx == 0:
            self.test_cls_metrics.update(probs, targets)
            self.test_entropy_id(probs)
            self.log(
                "hp/test_entropy_id",
                self.test_entropy_id,
                on_epoch=True,
                add_dataloader_idx=False,
            )
            if self.evaluate_ood:
                self.test_ood_metrics.update(
                    ood_scores, torch.zeros_like(targets)
                )
        elif self.evaluate_ood and dataloader_idx == 1:
            self.test_ood_metrics.update(ood_scores, torch.ones_like(targets))
            self.test_entropy_ood(probs)
            self.log(
                "hp/test_entropy_ood",
                self.test_entropy_ood,
                on_epoch=True,
                add_dataloader_idx=False,
            )
        return logits

    def test_epoch_end(
        self, outputs: EPOCH_OUTPUT | list[EPOCH_OUTPUT]
    ) -> None:
        self.log_dict(
            self.test_cls_metrics.compute(),
        )

        if (
            self.calibration_set is not None
            and self.scaler is not None
            and self.cal_model is not None
        ):
            self.log_dict(self.ts_cls_metrics.compute())
            self.ts_cls_metrics.reset()

        if self.evaluate_ood:
            self.log_dict(
                self.test_ood_metrics.compute(),
            )
            self.test_ood_metrics.reset()

        if isinstance(self.logger, TensorBoardLogger) and self.log_plots:
            self.logger.experiment.add_figure(
                "Calibration Plot", self.test_cls_metrics["ece"].plot()[0]
            )

            if self.evaluate_ood:
                id_logits = torch.cat(outputs[0], 0).float().cpu()
                ood_logits = torch.cat(outputs[1], 0).float().cpu()

                id_probs = F.softmax(id_logits, dim=-1)
                ood_probs = F.softmax(ood_logits, dim=-1)

                logits_fig = plot_hist(
                    [id_logits.max(-1).values, ood_logits.max(-1).values],
                    20,
                    "Histogram of the logits",
                )[0]
                probs_fig = plot_hist(
                    [id_probs.max(-1).values, ood_probs.max(-1).values],
                    20,
                    "Histogram of the likelihoods",
                )[0]
                self.logger.experiment.add_figure("Logit Histogram", logits_fig)
                self.logger.experiment.add_figure(
                    "Likelihood Histogram", probs_fig
                )

        self.test_cls_metrics.reset()

    def init_mixup(
        self,
        mixup_alpha: float,
        cutmix_alpha: float,
        kernel_tau_max: float,
        kernel_tau_std: float,
    ) -> Callable:
        if self.mixtype == "timm":
            return timm_Mixup(
                mixup_alpha=mixup_alpha,
                cutmix_alpha=cutmix_alpha,
                mode=self.mixmode,
                num_classes=self.num_classes,
            )
        if self.mixtype == "mixup":
            return Mixup(
                alpha=mixup_alpha,
                mode=self.mixmode,
                num_classes=self.num_classes,
            )
        if self.mixtype == "mixup_io":
            return MixupIO(
                alpha=mixup_alpha,
                mode=self.mixmode,
                num_classes=self.num_classes,
            )
        if self.mixtype == "regmixup":
            return RegMixup(
                alpha=mixup_alpha,
                mode=self.mixmode,
                num_classes=self.num_classes,
            )
        if self.mixtype == "kernel_warping":
            return WarpingMixup(
                alpha=mixup_alpha,
                mode=self.mixmode,
                num_classes=self.num_classes,
                apply_kernel=True,
                tau_max=kernel_tau_max,
                tau_std=kernel_tau_std,
            )
        return lambda x, y: (x, y)

    @staticmethod
    def add_model_specific_args(
        parent_parser: ArgumentParser,
    ) -> ArgumentParser:
        """Defines the routine's attributes via command-line options.

        Args:
            parent_parser (ArgumentParser): Parent parser to be completed.

        Adds:
        - ``--entropy``: sets :attr:`use_entropy` to ``True``.
        - ``--logits``: sets :attr:`use_logits` to ``True``.
        - ``--mixup_alpha``: sets :attr:`mixup_alpha` for Mixup
        - ``--cutmix_alpha``: sets :attr:`cutmix_alpha` for Cutmix
        - ``--mixtype``: sets :attr:`mixtype` for Mixup
        - ``--mixmode``: sets :attr:`mixmode` for Mixup
        - ``--dist_sim``: sets :attr:`dist_sim` for Mixup
        - ``--kernel_tau_max``: sets :attr:`kernel_tau_max` for Mixup
        - ``--kernel_tau_std``: sets :attr:`kernel_tau_std` for Mixup
        """
        parent_parser.add_argument(
            "--entropy", dest="use_entropy", action="store_true"
        )
        parent_parser.add_argument(
            "--logits", dest="use_logits", action="store_true"
        )

        # Mixup args
        parent_parser.add_argument(
            "--mixup_alpha", dest="mixup_alpha", type=float, default=0
        )
        parent_parser.add_argument(
            "--cutmix_alpha", dest="cutmix_alpha", type=float, default=0
        )
        parent_parser.add_argument(
            "--mixtype", dest="mixtype", type=str, default="erm"
        )
        parent_parser.add_argument(
            "--mixmode", dest="mixmode", type=str, default="elem"
        )
        parent_parser.add_argument(
            "--dist_sim", dest="dist_sim", type=str, default="emb"
        )
        parent_parser.add_argument(
            "--kernel_tau_max", dest="kernel_tau_max", type=float, default=1.0
        )
        parent_parser.add_argument(
            "--kernel_tau_std", dest="kernel_tau_std", type=float, default=0.5
        )
        return parent_parser


class ClassificationEnsemble(ClassificationSingle):
<<<<<<< HEAD
    """Classification routine for ensemble models.

    Args:
        evaluate_ood (bool, optional): Indicates whether to evaluate the OOD
            detection performance or not. Defaults to ``False``.
        use_entropy (bool, optional): Indicates whether to use the entropy
            values as the OOD criterion or not. Defaults to ``False``.
        use_logits (bool, optional): Indicates whether to use the logits as the
            OOD criterion or not. Defaults to ``False``.
        use_mi (bool, optional): Indicates whether to use the mutual
            information as the OOD criterion or not. Defaults to ``False``.
        use_variation_ratio (bool, optional): Indicates whether to use the
            variation ratio as the OOD criterion or not. Defaults to ``False``.
        log_plots (bool, optional): Indicates whether to log plots from
            metrics. Defaults to ``False``.

    Note:
        The default OOD criterion is the averaged softmax confidence score.

    Warning:
        Make sure at most only one of :attr:`use_entropy`, :attr:`use_logits`
        , :attr:`use_mi`, and :attr:`use_variation_ratio` attributes is set to
        ``True``. Otherwise a :class:`ValueError()` will be raised.
    """

=======
>>>>>>> ebbc0b63
    def __init__(
        self,
        num_classes: int,
        model: nn.Module,
        loss: type[nn.Module],
        optimization_procedure: Any,
        num_estimators: int,
        format_batch_fn: nn.Module | None = None,
        mixtype: str = "erm",
        mixmode: str = "elem",
        dist_sim: str = "emb",
        kernel_tau_max: float = 1.0,
        kernel_tau_std: float = 0.5,
        mixup_alpha: float = 0,
        cutmix_alpha: float = 0,
        evaluate_ood: bool = False,
        use_entropy: bool = False,
        use_logits: bool = False,
        use_mi: bool = False,
        use_variation_ratio: bool = False,
        log_plots: bool = False,
        **kwargs,
    ) -> None:
        """Classification routine for ensemble models.

        Args:
            num_classes (int): Number of classes.
            model (nn.Module): Model to train.
            loss (type[nn.Module]): Loss function.
            optimization_procedure (Any): Optimization procedure.
            num_estimators (int): Number of estimators in the ensemble.
            format_batch_fn (nn.Module, optional): Function to format the batch.
                Defaults to :class:`torch.nn.Identity()`.
            mixtype (str, optional): Mixup type. Defaults to ``"erm"``.
            mixmode (str, optional): Mixup mode. Defaults to ``"elem"``.
            dist_sim (str, optional): Distance similarity. Defaults to ``"emb"``.
            kernel_tau_max (float, optional): Maximum value for the kernel tau.
                Defaults to 1.0.
            kernel_tau_std (float, optional): Standard deviation for the kernel tau.
                Defaults to 0.5.
            mixup_alpha (float, optional): Alpha parameter for Mixup. Defaults to 0.
            cutmix_alpha (float, optional): Alpha parameter for Cutmix.
                Defaults to 0.
            evaluate_ood (bool, optional): Indicates whether to evaluate the OOD
                detection performance or not. Defaults to ``False``.
            use_entropy (bool, optional): Indicates whether to use the entropy
                values as the OOD criterion or not. Defaults to ``False``.
            use_logits (bool, optional): Indicates whether to use the logits as the
                OOD criterion or not. Defaults to ``False``.
            use_mi (bool, optional): Indicates whether to use the mutual
                information as the OOD criterion or not. Defaults to ``False``.
            use_variation_ratio (bool, optional): Indicates whether to use the
                variation ratio as the OOD criterion or not. Defaults to ``False``.
            calibration_set (Callable, optional): Function to get the calibration
                set. Defaults to ``None``.
            kwargs (Any): Additional arguments.

        Note:
            The default OOD criterion is the averaged softmax confidence score.

        Warning:
            Make sure at most only one of :attr:`use_entropy`, :attr:`use_logits`
            , :attr:`use_mi`, and :attr:`use_variation_ratio` attributes is set to
            ``True``. Otherwise a :class:`ValueError()` will be raised.
        """
        super().__init__(
            num_classes=num_classes,
            model=model,
            loss=loss,
            optimization_procedure=optimization_procedure,
            format_batch_fn=format_batch_fn,
            mixtype=mixtype,
            mixmode=mixmode,
            dist_sim=dist_sim,
            kernel_tau_max=kernel_tau_max,
            kernel_tau_std=kernel_tau_std,
            mixup_alpha=mixup_alpha,
            cutmix_alpha=cutmix_alpha,
            evaluate_ood=evaluate_ood,
            use_entropy=use_entropy,
            use_logits=use_logits,
            **kwargs,
        )

        self.num_estimators = num_estimators

        self.use_mi = use_mi
        self.use_variation_ratio = use_variation_ratio
        self.log_plots = log_plots

        if (
            self.use_logits
            + self.use_entropy
            + self.use_mi
            + self.use_variation_ratio
        ) > 1:
            raise ValueError("You cannot choose more than one OOD criterion.")

        # metrics for ensembles only
        ens_metrics = MetricCollection(
            {
                "disagreement": Disagreement(),
                "mi": MutualInformation(),
                "entropy": Entropy(),
            }
        )
        self.test_id_ens_metrics = ens_metrics.clone(prefix="hp/test_id_ens_")

        if self.evaluate_ood:
            self.test_ood_ens_metrics = ens_metrics.clone(
                prefix="hp/test_ood_ens_"
            )

    def on_train_start(self) -> None:
        param = {}
        param["storage"] = f"{get_model_size_mb(self)} MB"
        if self.logger is not None:  # coverage: ignore
            self.logger.log_hyperparams(
                Namespace(**param),
                {
                    "hp/val_nll": 0,
                    "hp/val_acc": 0,
                    "hp/test_acc": 0,
                    "hp/test_nll": 0,
                    "hp/test_ece": 0,
                    "hp/test_brier": 0,
                    "hp/test_entropy_id": 0,
                    "hp/test_entropy_ood": 0,
                    "hp/test_aupr": 0,
                    "hp/test_auroc": 0,
                    "hp/test_fpr95": 0,
                    "hp/test_id_ens_disagreement": 0,
                    "hp/test_id_ens_mi": 0,
                    "hp/test_id_ens_entropy": 0,
                    "hp/test_ood_ens_disagreement": 0,
                    "hp/test_ood_ens_mi": 0,
                    "hp/test_ood_ens_entropy": 0,
                },
            )

    def training_step(
        self, batch: tuple[Tensor, Tensor], batch_idx: int
    ) -> STEP_OUTPUT:
        batch = self.mixup(*batch)
        # eventual input repeat is done in the model
        inputs, targets = self.format_batch_fn(batch)

        if self.is_elbo:
            loss = self.criterion(inputs, targets)
        else:
            logits = self.forward(inputs)
            # BCEWithLogitsLoss expects float targets
            if self.binary_cls and self.loss == nn.BCEWithLogitsLoss:
                logits = logits.squeeze(-1)
                targets = targets.float()

            if not self.is_dec:
                loss = self.criterion(logits, targets)
            else:
                loss = self.criterion(logits, targets, self.current_epoch)

        self.log("train_loss", loss)
        return loss

    def validation_step(
        self, batch: tuple[Tensor, Tensor], batch_idx: int
    ) -> None:
        inputs, targets = batch
        logits = self.forward(inputs)
        logits = rearrange(logits, "(m b) c -> b m c", m=self.num_estimators)
        if self.binary_cls:
            probs_per_est = torch.sigmoid(logits).squeeze(-1)
        else:
            probs_per_est = F.softmax(logits, dim=-1)

        probs = probs_per_est.mean(dim=1)
        self.val_cls_metrics.update(probs, targets)

    def test_step(
        self,
        batch: tuple[Tensor, Tensor],
        batch_idx: int,
        dataloader_idx: int | None = 0,
    ) -> Tensor:
        inputs, targets = batch
        logits = self.forward(inputs)
        logits = rearrange(logits, "(n b) c -> b n c", n=self.num_estimators)

        if self.binary_cls:
            probs_per_est = torch.sigmoid(logits)
        else:
            probs_per_est = F.softmax(logits, dim=-1)

        probs = probs_per_est.mean(dim=1)
        # self.cal_plot.update(probs, targets)
        confs = probs.max(-1)[0]

        if self.use_logits:
            ood_scores = -logits.mean(dim=1).max(dim=-1)[0]
        elif self.use_entropy:
            ood_scores = (
                torch.special.entr(probs_per_est).sum(dim=-1).mean(dim=1)
            )
        elif self.use_mi:
            mi_metric = MutualInformation(reduction="none")
            ood_scores = mi_metric(probs_per_est)
        elif self.use_variation_ratio:
            vr_metric = VariationRatio(reduction="none", probabilistic=False)
            ood_scores = vr_metric(probs_per_est.transpose(0, 1))
        else:
            ood_scores = -confs

        if dataloader_idx == 0:
            # squeeze if binary classification only for binary metrics
            self.test_cls_metrics.update(
                probs.squeeze(-1) if self.binary_cls else probs,
                targets,
            )
            self.test_entropy_id(probs)

            self.test_id_ens_metrics.update(probs_per_est)
            self.log(
                "hp/test_entropy_id",
                self.test_entropy_id,
                on_epoch=True,
                add_dataloader_idx=False,
            )

            if self.evaluate_ood:
                self.test_ood_metrics.update(
                    ood_scores, torch.zeros_like(targets)
                )
        elif self.evaluate_ood and dataloader_idx == 1:
            self.test_ood_metrics.update(ood_scores, torch.ones_like(targets))
            self.test_entropy_ood(probs)
            self.test_ood_ens_metrics.update(probs_per_est)
            self.log(
                "hp/test_entropy_ood",
                self.test_entropy_ood,
                on_epoch=True,
                add_dataloader_idx=False,
            )
        return logits

    def test_epoch_end(
        self, outputs: EPOCH_OUTPUT | list[EPOCH_OUTPUT]
    ) -> None:
        self.log_dict(
            self.test_cls_metrics.compute(),
        )

        self.log_dict(
            self.test_id_ens_metrics.compute(),
        )

        if self.evaluate_ood:
            self.log_dict(
                self.test_ood_metrics.compute(),
            )
            self.log_dict(
                self.test_ood_ens_metrics.compute(),
            )

            self.test_ood_metrics.reset()
            self.test_ood_ens_metrics.reset()

        if isinstance(self.logger, TensorBoardLogger) and self.log_plots:
            self.logger.experiment.add_figure(
                "Calibration Plot", self.test_cls_metrics["ece"].plot()[0]
            )

            if self.evaluate_ood:
                id_logits = torch.cat(outputs[0], 0).float().cpu()
                ood_logits = torch.cat(outputs[1], 0).float().cpu()

                id_probs = F.softmax(id_logits, dim=-1)
                ood_probs = F.softmax(ood_logits, dim=-1)

                logits_fig = plot_hist(
                    [
                        id_logits.mean(1).max(-1).values,
                        ood_logits.mean(1).max(-1).values,
                    ],
                    20,
                    "Histogram of the logits",
                )[0]
                probs_fig = plot_hist(
                    [
                        id_probs.mean(1).max(-1).values,
                        ood_probs.mean(1).max(-1).values,
                    ],
                    20,
                    "Histogram of the likelihoods",
                )[0]
                self.logger.experiment.add_figure("Logit Histogram", logits_fig)
                self.logger.experiment.add_figure(
                    "Likelihood Histogram", probs_fig
                )

        self.test_cls_metrics.reset()
        self.test_id_ens_metrics.reset()

    @staticmethod
    def add_model_specific_args(
        parent_parser: ArgumentParser,
    ) -> ArgumentParser:
        """Defines the routine's attributes via command-line options.

        Adds:
        - ``--entropy``: sets :attr:`use_entropy` to ``True``.
        - ``--logits``: sets :attr:`use_logits` to ``True``.
        - ``--mutual_information``: sets :attr:`use_mi` to ``True``.
        - ``--variation_ratio``: sets :attr:`use_variation_ratio` to ``True``.
        - ``--num_estimators``: sets :attr:`num_estimators`.
        """
        parent_parser = ClassificationSingle.add_model_specific_args(
            parent_parser
        )
        # FIXME: should be a str to choose among the available OOD criteria
        # rather than a boolean, but it is not possible since
        # ClassificationSingle and ClassificationEnsemble have different OOD
        # criteria.
        parent_parser.add_argument(
            "--mutual_information",
            dest="use_mi",
            action="store_true",
            default=False,
        )
        parent_parser.add_argument(
            "--variation_ratio",
            dest="use_variation_ratio",
            action="store_true",
            default=False,
        )
        parent_parser.add_argument(
            "--num_estimators",
            type=int,
            default=None,
            help="Number of estimators for ensemble",
        )
        return parent_parser<|MERGE_RESOLUTION|>--- conflicted
+++ resolved
@@ -35,30 +35,6 @@
 
 
 class ClassificationSingle(pl.LightningModule):
-<<<<<<< HEAD
-    """Classification routine for single models.
-
-    Args:
-        evaluate_ood (bool, optional): Indicates whether to evaluate the OOD
-            detection performance or not. Defaults to ``False``.
-        use_entropy (bool, optional): Indicates whether to use the entropy
-            values as the OOD criterion or not. Defaults to ``False``.
-        use_logits (bool, optional): Indicates whether to use the logits as the
-            OOD criterion or not. Defaults to ``False``.
-        log_plots (bool, optional): Indicates whether to log plots from
-            metrics. Defaults to ``False``.
-
-    Note:
-        The default OOD criterion is the softmax confidence score.
-
-    Warning:
-        Make sure at most only one of :attr:`use_entropy` and :attr:`use_logits`
-        attributes is set to ``True``. Otherwise a :class:`ValueError()` will
-        be raised.
-    """
-
-=======
->>>>>>> ebbc0b63
     def __init__(
         self,
         num_classes: int,
@@ -105,6 +81,8 @@
                 values as the OOD criterion or not. Defaults to ``False``.
             use_logits (bool, optional): Indicates whether to use the logits as the
                 OOD criterion or not. Defaults to ``False``.
+            log_plots (bool, optional): Indicates whether to log plots from
+                metrics. Defaults to ``False``.
             calibration_set (Callable, optional): Function to get the calibration
                 set. Defaults to ``None``.
             kwargs (Any): Additional arguments.
@@ -522,34 +500,6 @@
 
 
 class ClassificationEnsemble(ClassificationSingle):
-<<<<<<< HEAD
-    """Classification routine for ensemble models.
-
-    Args:
-        evaluate_ood (bool, optional): Indicates whether to evaluate the OOD
-            detection performance or not. Defaults to ``False``.
-        use_entropy (bool, optional): Indicates whether to use the entropy
-            values as the OOD criterion or not. Defaults to ``False``.
-        use_logits (bool, optional): Indicates whether to use the logits as the
-            OOD criterion or not. Defaults to ``False``.
-        use_mi (bool, optional): Indicates whether to use the mutual
-            information as the OOD criterion or not. Defaults to ``False``.
-        use_variation_ratio (bool, optional): Indicates whether to use the
-            variation ratio as the OOD criterion or not. Defaults to ``False``.
-        log_plots (bool, optional): Indicates whether to log plots from
-            metrics. Defaults to ``False``.
-
-    Note:
-        The default OOD criterion is the averaged softmax confidence score.
-
-    Warning:
-        Make sure at most only one of :attr:`use_entropy`, :attr:`use_logits`
-        , :attr:`use_mi`, and :attr:`use_variation_ratio` attributes is set to
-        ``True``. Otherwise a :class:`ValueError()` will be raised.
-    """
-
-=======
->>>>>>> ebbc0b63
     def __init__(
         self,
         num_classes: int,
@@ -603,6 +553,8 @@
                 information as the OOD criterion or not. Defaults to ``False``.
             use_variation_ratio (bool, optional): Indicates whether to use the
                 variation ratio as the OOD criterion or not. Defaults to ``False``.
+            log_plots (bool, optional): Indicates whether to log plots from
+                metrics. Defaults to ``False``.
             calibration_set (Callable, optional): Function to get the calibration
                 set. Defaults to ``None``.
             kwargs (Any): Additional arguments.
