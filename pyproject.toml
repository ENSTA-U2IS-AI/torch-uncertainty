--- conflicted
+++ resolved
@@ -67,12 +67,8 @@
     "sphinxcontrib-sass",
 ]
 all = [
-<<<<<<< HEAD
-    "torch_uncertainty[dev,docs,tabular]",
-=======
     "torch_uncertainty[dev,docs,tabular,distribution,timeseries]",
     "scikit-learn",
->>>>>>> ecb47290
     "laplace-torch",
     "glest==0.0.1a1",
 ]
