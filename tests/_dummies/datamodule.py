--- conflicted
+++ resolved
@@ -107,19 +107,13 @@
             self.shift.shift_severity = 1
 
     def test_dataloader(self) -> DataLoader | list[DataLoader]:
-<<<<<<< HEAD
-        dataloader = [self._data_loader(self.test, shuffle=False)]
+        dataloader = [self._data_loader(self.test, training=False, shuffle=False)]
         if self.eval_ood:
-            dataloader.append(self._data_loader(self.get_ood_set(), shuffle=False))
+            dataloader.append(self._data_loader(self.get_ood_set(), training=False, shuffle=False))
         if self.eval_shift:
-            dataloader.append(self._data_loader(self.get_shift_set(), shuffle=False))
-=======
-        dataloader = [self._data_loader(self.test, training=False)]
-        if self.eval_ood:
-            dataloader.append(self._data_loader(self.ood, training=False))
-        if self.eval_shift:
-            dataloader.append(self._data_loader(self.shift, training=False))
->>>>>>> a48a51f3
+            dataloader.append(
+                self._data_loader(self.get_shift_set(), training=False, shuffle=False)
+            )
         return dataloader
 
     def _get_train_data(self) -> ArrayLike:
@@ -184,11 +178,7 @@
             )
 
     def test_dataloader(self) -> DataLoader | list[DataLoader]:
-<<<<<<< HEAD
-        return [self._data_loader(self.test, shuffle=False)]
-=======
-        return [self._data_loader(self.test, training=False)]
->>>>>>> a48a51f3
+        return [self._data_loader(self.test, training=False, shuffle=False)]
 
 
 class DummySegmentationDataModule(TUDataModule):
@@ -275,11 +265,7 @@
             )
 
     def test_dataloader(self) -> DataLoader | list[DataLoader]:
-<<<<<<< HEAD
-        return [self._data_loader(self.test, shuffle=False)]
-=======
-        return [self._data_loader(self.test, training=False)]
->>>>>>> a48a51f3
+        return [self._data_loader(self.test, training=False, shuffle=False)]
 
     def _get_train_data(self) -> ArrayLike:
         return self.train.data
@@ -370,11 +356,7 @@
             )
 
     def test_dataloader(self) -> DataLoader | list[DataLoader]:
-<<<<<<< HEAD
-        return [self._data_loader(self.test, shuffle=False)]
-=======
-        return [self._data_loader(self.test, training=False)]
->>>>>>> a48a51f3
+        return [self._data_loader(self.test, training=False, shuffle=False)]
 
     def _get_train_data(self) -> ArrayLike:
         return self.train.data
