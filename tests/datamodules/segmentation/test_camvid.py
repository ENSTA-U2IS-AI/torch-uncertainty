import pytest
from torch import nn

from tests._dummies.dataset import DummySegmentationDataset
from torch_uncertainty.datamodules.segmentation import CamVidDataModule
from torch_uncertainty.datasets.segmentation import CamVid


class TestCamVidDataModule:
    """Testing the CamVidDataModule datamodule."""

<<<<<<< HEAD
    def test_camvid_main(self) -> None:
        dm = CamVidDataModule(root="./data/", batch_size=128, group_classes=False)
=======
    def test_camvid_main(self):
        dm = CamVidDataModule(
            root="./data/",
            batch_size=128,
            group_classes=False,
            train_transform=nn.Identity(),
            test_transform=nn.Identity(),
        )
        assert isinstance(dm.train_transform, nn.Identity)
        assert isinstance(dm.test_transform, nn.Identity)
        dm = CamVidDataModule(root="./data/", batch_size=128, basic_augment=True)
>>>>>>> 38d541ec
        dm = CamVidDataModule(root="./data/", batch_size=128, basic_augment=False)

        assert dm.dataset == CamVid

        dm.dataset = DummySegmentationDataset

        dm.prepare_data()
        dm.setup()

        with pytest.raises(ValueError):
            dm.setup("xxx")

        # test abstract methods
        dm.get_train_set()
        dm.get_val_set()
        dm.get_test_set()

        dm.train_dataloader()
        dm.val_dataloader()
        dm.test_dataloader()

        dm.val_split = 0.1
        dm.prepare_data()
        dm.setup()
        dm.train_dataloader()
        dm.val_dataloader()<|MERGE_RESOLUTION|>--- conflicted
+++ resolved
@@ -9,11 +9,7 @@
 class TestCamVidDataModule:
     """Testing the CamVidDataModule datamodule."""
 
-<<<<<<< HEAD
     def test_camvid_main(self) -> None:
-        dm = CamVidDataModule(root="./data/", batch_size=128, group_classes=False)
-=======
-    def test_camvid_main(self):
         dm = CamVidDataModule(
             root="./data/",
             batch_size=128,
@@ -24,7 +20,6 @@
         assert isinstance(dm.train_transform, nn.Identity)
         assert isinstance(dm.test_transform, nn.Identity)
         dm = CamVidDataModule(root="./data/", batch_size=128, basic_augment=True)
->>>>>>> 38d541ec
         dm = CamVidDataModule(root="./data/", batch_size=128, basic_augment=False)
 
         assert dm.dataset == CamVid
