import pytest
from torch import nn

from tests._dummies.dataset import DummPixelRegressionDataset
from torch_uncertainty.datamodules.depth import (
    KITTIDataModule,
    MUADDataModule,
    NYUv2DataModule,
)
from torch_uncertainty.datamodules.depth.base import DepthDataModule
from torch_uncertainty.datasets import MUAD, KITTIDepth, NYUv2


class TestMUADDataModule:
    """Testing the MUADDataModule datamodule."""

<<<<<<< HEAD
    def test_muad_main(self) -> None:
=======
    def test_depth_dm(self):
        dm = DepthDataModule(
            dataset=DummPixelRegressionDataset,
            root="./data/",
            batch_size=128,
            min_depth=0,
            max_depth=100,
            train_transform=nn.Identity(),
            test_transform=nn.Identity(),
        )
        assert isinstance(dm.train_transform, nn.Identity)
        assert isinstance(dm.test_transform, nn.Identity)

    def test_depth_dm_failures(self):
        with pytest.raises(ValueError):
            DepthDataModule(
                dataset=DummPixelRegressionDataset,
                root="./data/",
                batch_size=128,
                min_depth=0,
                max_depth=100,
                eval_size=(224, 224),
            )

        with pytest.raises(ValueError):
            DepthDataModule(
                dataset=DummPixelRegressionDataset,
                root="./data/",
                batch_size=128,
                min_depth=0,
                max_depth=100,
                crop_size=(224, 224),
            )

    def test_muad_main(self):
>>>>>>> 38d541ec
        dm = MUADDataModule(root="./data/", min_depth=0, max_depth=100, batch_size=128)

        assert dm.dataset == MUAD

        dm.dataset = DummPixelRegressionDataset

        dm.prepare_data()
        dm.setup()

        with pytest.raises(ValueError):
            dm.setup("xxx")

        # test abstract methods
        dm.get_train_set()
        dm.get_val_set()
        dm.get_test_set()

        dm.train_dataloader()
        dm.val_dataloader()
        dm.test_dataloader()

        dm.val_split = 0.1
        dm.prepare_data()
        dm.setup()
        dm.train_dataloader()
        dm.val_dataloader()


class TestNYUDataModule:
    """Testing the NYUv2DataModule datamodule."""

    def test_nyu_main(self) -> None:
        dm = NYUv2DataModule(root="./data/", max_depth=100, batch_size=128)

        assert dm.dataset == NYUv2

        dm.dataset = DummPixelRegressionDataset

        dm.prepare_data()
        dm.setup()

        with pytest.raises(ValueError):
            dm.setup("xxx")

        # test abstract methods
        dm.get_train_set()
        dm.get_val_set()
        dm.get_test_set()

        dm.train_dataloader()
        dm.val_dataloader()
        dm.test_dataloader()

        dm.val_split = 0.1
        dm.prepare_data()
        dm.setup()
        dm.train_dataloader()
        dm.val_dataloader()

    def test_kitti_main(self) -> None:
        dm = KITTIDataModule(root="./data/", max_depth=100, batch_size=128)
        assert dm.dataset == KITTIDepth<|MERGE_RESOLUTION|>--- conflicted
+++ resolved
@@ -14,10 +14,7 @@
 class TestMUADDataModule:
     """Testing the MUADDataModule datamodule."""
 
-<<<<<<< HEAD
-    def test_muad_main(self) -> None:
-=======
-    def test_depth_dm(self):
+    def test_depth_dm(self) -> None:
         dm = DepthDataModule(
             dataset=DummPixelRegressionDataset,
             root="./data/",
@@ -51,8 +48,7 @@
                 crop_size=(224, 224),
             )
 
-    def test_muad_main(self):
->>>>>>> 38d541ec
+    def test_muad_main(self) -> None:
         dm = MUADDataModule(root="./data/", min_depth=0, max_depth=100, batch_size=128)
 
         assert dm.dataset == MUAD
