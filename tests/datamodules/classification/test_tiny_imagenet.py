--- conflicted
+++ resolved
@@ -9,18 +9,13 @@
 class TestTinyImageNetDataModule:
     """Testing the TinyImageNetDataModule datamodule class."""
 
-<<<<<<< HEAD
     def test_tiny_imagenet(self) -> None:
-        dm = TinyImageNetDataModule(root="./data/", batch_size=128)
-=======
-    def test_tiny_imagenet(self):
         dm = TinyImageNetDataModule(
             root="./data/",
             batch_size=128,
             train_transform=nn.Identity(),
             test_transform=nn.Identity(),
         )
->>>>>>> 38d541ec
 
         assert dm.dataset == TinyImageNet
         assert isinstance(dm.train_transform, nn.Identity)
