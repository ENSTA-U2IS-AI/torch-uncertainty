--- conflicted
+++ resolved
@@ -10,10 +10,7 @@
 class TestCIFAR10DataModule:
     """Testing the CIFAR10DataModule datamodule class."""
 
-<<<<<<< HEAD
     def test_cifar10_main(self) -> None:
-=======
-    def test_cifar10_main(self):
         dm = CIFAR10DataModule(
             root="./data/",
             batch_size=128,
@@ -22,8 +19,6 @@
         )
         assert isinstance(dm.train_transform, nn.Identity)
         assert isinstance(dm.test_transform, nn.Identity)
-
->>>>>>> 38d541ec
         dm = CIFAR10DataModule(root="./data/", batch_size=128, cutout=16, postprocess_set="test")
 
         assert dm.dataset == CIFAR10
