from pathlib import Path

import pytest
<<<<<<< HEAD
=======
from torch import nn
from torchvision.datasets import ImageNet
>>>>>>> f98f35a7

from tests._dummies.dataset import DummyClassificationDataset
from torch_uncertainty.datamodules import ImageNetDataModule


class TestImageNetDataModule:
    """Testing the ImageNetDataModule datamodule class."""

    def test_imagenet(self):
<<<<<<< HEAD
        dm = ImageNetDataModule(root="./data/", batch_size=128, val_split=0.1)
=======
        dm = ImageNetDataModule(
            root="./data/",
            batch_size=128,
            val_split=0.1,
            train_transform=nn.Identity(),
            test_transform=nn.Identity(),
        )
        assert isinstance(dm.train_transform, nn.Identity)
        assert isinstance(dm.test_transform, nn.Identity)
        assert dm.dataset == ImageNet
        dm.dataset = DummyClassificationDataset
        dm.ood_dataset = DummyClassificationDataset
>>>>>>> f98f35a7
        dm.prepare_data()
        dm.setup()

        path = Path(__file__).parent.resolve() / "../../assets/dummy_indices.yaml"
        dm = ImageNetDataModule(root="./data/", batch_size=128, val_split=path)
        dm.shift_dataset = DummyClassificationDataset
        dm.setup("fit")
        dm.setup("test")
        dm.train_dataloader()
        dm.val_dataloader()
        dm.test_dataloader()

        dm.val_split = None
        dm.setup("fit")
        dm.train_dataloader()
        dm.val_dataloader()
        dm.test_dataloader()

        dm.eval_ood = True
        dm.eval_shift = True
        dm.prepare_data()
        dm.setup("test")
        dm.test_dataloader()

        ImageNetDataModule(
            root="./data/",
            batch_size=128,
            val_split=path,
            rand_augment_opt="rand-m9-n1",
            basic_augment=False,
        )

        with pytest.raises(ValueError):
            dm.setup("other")

        for test_alt in ["r", "o", "a"]:
            dm = ImageNetDataModule(root="./data/", batch_size=128, test_alt=test_alt)

        with pytest.raises(ValueError):
            dm = ImageNetDataModule(root="./data/", batch_size=128, test_alt="x")

        for procedure in ["ViT", "A3"]:
            dm = ImageNetDataModule(
                root="./data/",
                batch_size=128,
                procedure=procedure,
            )

        with pytest.raises(ValueError):
            dm = ImageNetDataModule(root="./data/", batch_size=128, procedure="A2")

        with pytest.raises(FileNotFoundError):
            dm._verify_splits(split="test")

        dm.root = Path("./tests/testlog")
        with pytest.raises(FileNotFoundError):
            dm._verify_splits(split="test")<|MERGE_RESOLUTION|>--- conflicted
+++ resolved
@@ -1,12 +1,6 @@
 from pathlib import Path
 
 import pytest
-<<<<<<< HEAD
-=======
-from torch import nn
-from torchvision.datasets import ImageNet
->>>>>>> f98f35a7
-
 from tests._dummies.dataset import DummyClassificationDataset
 from torch_uncertainty.datamodules import ImageNetDataModule
 
@@ -15,9 +9,6 @@
     """Testing the ImageNetDataModule datamodule class."""
 
     def test_imagenet(self):
-<<<<<<< HEAD
-        dm = ImageNetDataModule(root="./data/", batch_size=128, val_split=0.1)
-=======
         dm = ImageNetDataModule(
             root="./data/",
             batch_size=128,
@@ -27,10 +18,8 @@
         )
         assert isinstance(dm.train_transform, nn.Identity)
         assert isinstance(dm.test_transform, nn.Identity)
-        assert dm.dataset == ImageNet
         dm.dataset = DummyClassificationDataset
-        dm.ood_dataset = DummyClassificationDataset
->>>>>>> f98f35a7
+
         dm.prepare_data()
         dm.setup()
 
