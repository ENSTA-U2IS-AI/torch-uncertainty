--- conflicted
+++ resolved
@@ -8,13 +8,8 @@
     """Testing the Deeplab class."""
 
     @torch.no_grad()
-<<<<<<< HEAD
-    def test_main(self) -> None:
-        model = deep_lab_v3_resnet50(10, "v3", 16, True, False).eval()
-=======
     def test_main(self):
         model = deep_lab_v3_resnet(10, 50, "v3", 16, True, False).eval()
->>>>>>> 92a27745
         model(torch.randn(1, 3, 32, 32))
         model = deep_lab_v3_resnet(10, 50, "v3", 16, False, False).eval()
         model = deep_lab_v3_resnet(10, 101, "v3+", 8, True, False).eval()
