import pytest
import torch
from torch import nn
from torch.utils.data import DataLoader, TensorDataset

from tests._dummies.model import dummy_model
from torch_uncertainty.models import SWA, SWAG


class TestSWA:
    """Testing the SWA class."""

    def test_training(self) -> None:
        dl = DataLoader(TensorDataset(torch.randn(1, 1)), batch_size=1)
        swa = SWA(dummy_model(1, 10), cycle_start=1, cycle_length=1)
        swa.eval()
        swa(torch.randn(1, 1))

        swa.train()
        swa(torch.randn(1, 1))
        swa.update_wrapper(0)
        swa.bn_update(dl, "cpu")

        swa.update_wrapper(1)
        swa.bn_update(dl, "cpu")

        swa.eval()
        swa(torch.randn(1, 1))

    def test_failures(self) -> None:
        with pytest.raises(ValueError, match="`cycle_start` must be non-negative."):
            SWA(nn.Module(), cycle_start=-1, cycle_length=1)
        with pytest.raises(ValueError, match="`cycle_length` must be strictly positive."):
            SWA(nn.Module(), cycle_start=1, cycle_length=0)


class TestSWAG:
    """Testing the SWAG class."""

    def test_training(self) -> None:
        dl = DataLoader(TensorDataset(torch.randn(1, 1)), batch_size=1)
        swag = SWAG(
            dummy_model(1, 10),
            cycle_start=1,
            cycle_length=1,
            max_num_models=3,
            num_estimators=2,
        )
        assert swag.num_avgd_models == 0
        swag.eval()
        swag(torch.randn(1, 1))

        swag.train()
        swag(torch.randn(1, 1))
        swag.update_wrapper(0)
        assert swag.swag_stats["model.swag_stats.linear.weight_covariance_sqrt"].shape == (0, 10)
        swag.bn_update(dl, "cpu")
        swag(torch.randn(1, 1))

        swag.update_wrapper(1)
        assert swag.swag_stats["model.swag_stats.linear.weight_covariance_sqrt"].shape == (0, 10)
        assert swag.num_avgd_models == 0
        swag.bn_update(dl, "cpu")

        swag.update_wrapper(2)
        assert swag.swag_stats["model.swag_stats.linear.weight_covariance_sqrt"].shape == (1, 10)
        swag.bn_update(dl, "cpu")
        swag(torch.randn(1, 1))
        swag.update_wrapper(3)
        assert swag.swag_stats["model.swag_stats.linear.weight_covariance_sqrt"].shape == (2, 10)
        swag.update_wrapper(4)
        assert swag.num_avgd_models == 3
        assert swag.swag_stats["model.swag_stats.linear.weight_covariance_sqrt"].shape == (3, 10)
        swag.update_wrapper(5)
        assert swag.num_avgd_models == 4
        assert swag.swag_stats["model.swag_stats.linear.weight_covariance_sqrt"].shape == (3, 10)
        swag.eval()
        swag(torch.randn(1, 1))

        swag = SWAG(
            dummy_model(1, 10),
            cycle_start=1,
            cycle_length=1,
            diag_covariance=True,
        )
        swag.train()
        swag.update_wrapper(2)
        swag.sample(1, True, False, seed=1)

    def test_state_dict(self) -> None:
        mod = dummy_model(1, 10)
        swag = SWAG(mod, cycle_start=1, cycle_length=1, num_estimators=3)
        print(swag.state_dict())  # noqa: T201
        swag.load_state_dict(swag.state_dict())

<<<<<<< HEAD
    def test_failures(self) -> None:
=======
    def test_failures(self):
        swag = SWAG(nn.Module(), scale=1, cycle_start=1, cycle_length=1)
>>>>>>> 1871311b
        with pytest.raises(NotImplementedError, match="Raise an issue if you need this feature"):
            swag.sample(scale=1, block=True)
        with pytest.raises(ValueError, match="`scale` must be non-negative."):
            SWAG(nn.Module(), scale=-1, cycle_start=1, cycle_length=1)
        with pytest.raises(ValueError, match="`max_num_models` must be non-negative."):
            SWAG(nn.Module(), max_num_models=-1, cycle_start=1, cycle_length=1)
        with pytest.raises(ValueError, match="`var_clamp` must be non-negative. "):
            SWAG(nn.Module(), var_clamp=-1, cycle_start=1, cycle_length=1)
        swag = SWAG(nn.Module(), cycle_start=1, cycle_length=1, diag_covariance=True)
        with pytest.raises(
            ValueError,
            match="Cannot sample full rank from diagonal covariance matrix.",
        ):
            swag.sample(scale=1, diag_covariance=False)<|MERGE_RESOLUTION|>--- conflicted
+++ resolved
@@ -93,12 +93,8 @@
         print(swag.state_dict())  # noqa: T201
         swag.load_state_dict(swag.state_dict())
 
-<<<<<<< HEAD
     def test_failures(self) -> None:
-=======
-    def test_failures(self):
         swag = SWAG(nn.Module(), scale=1, cycle_start=1, cycle_length=1)
->>>>>>> 1871311b
         with pytest.raises(NotImplementedError, match="Raise an issue if you need this feature"):
             swag.sample(scale=1, block=True)
         with pytest.raises(ValueError, match="`scale` must be non-negative."):
