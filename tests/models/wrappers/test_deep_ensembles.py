--- conflicted
+++ resolved
@@ -31,10 +31,7 @@
         with pytest.raises(ValueError):
             deep_ensembles([model_1], num_estimators=1)
 
-<<<<<<< HEAD
-    def test_error_prob_regression(self) -> None:
-=======
-    def test_store_on_cpu(self):
+    def test_store_on_cpu(self) -> None:
         model_1 = dummy_model(1, 10)
         model_2 = dummy_model(1, 10)
 
@@ -59,8 +56,7 @@
         assert de.core_models[0].linear.weight.device == inputs.device
         assert de.core_models[1].linear.weight.device == inputs.device
 
-    def test_error_prob_regression(self):
->>>>>>> 38d541ec
+    def test_error_prob_regression(self) -> None:
         # The output dicts will have different keys
         model_1 = dummy_model(1, 2, dist_family="normal")
         model_2 = dummy_model(1, 2, dist_family="nig")
@@ -70,10 +66,7 @@
         with pytest.raises(ValueError):
             de(torch.randn(5, 1))
 
-<<<<<<< HEAD
-    def test_errors(self) -> None:
-=======
-    def test_store_on_cpu_prob_regression(self):
+    def test_store_on_cpu_prob_regression(self) -> None:
         # The output dicts will have different keys
         model_1 = dummy_model(1, 2, dist_family="normal")
         model_2 = dummy_model(1, 2, dist_family="normal")
@@ -92,8 +85,7 @@
         assert de.core_models[0].linear.weight.device == torch.device("cpu")
         assert de.core_models[1].linear.weight.device == torch.device("cpu")
 
-    def test_errors(self):
->>>>>>> 38d541ec
+    def test_errors(self) -> None:
         model_1 = dummy_model(1, 10)
         with pytest.raises(ValueError):
             deep_ensembles(model_1, num_estimators=None)
