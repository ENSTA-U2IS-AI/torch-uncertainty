from torch_uncertainty.baselines.classification import DeepEnsembles


class TestDeepEnsembles:
    """Testing the Deep Ensembles baseline class."""

    def test_standard(self):
        DeepEnsembles(
            log_path=".",
            checkpoint_ids=[],
            backbone="resnet",
            num_classes=10,
<<<<<<< HEAD
=======
            version="std",
            arch=18,
            style="cifar",
            groups=1,
>>>>>>> fbf6c419
        )
        # parser = ArgumentParser()
        # DeepEnsembles.add_model_specific_args(parser)<|MERGE_RESOLUTION|>--- conflicted
+++ resolved
@@ -1,4 +1,4 @@
-from torch_uncertainty.baselines.classification import DeepEnsembles
+from torch_uncertainty.baselines.classification.deep_ensembles import DeepEnsembles
 
 
 class TestDeepEnsembles:
@@ -10,13 +10,4 @@
             checkpoint_ids=[],
             backbone="resnet",
             num_classes=10,
-<<<<<<< HEAD
-=======
-            version="std",
-            arch=18,
-            style="cifar",
-            groups=1,
->>>>>>> fbf6c419
-        )
-        # parser = ArgumentParser()
-        # DeepEnsembles.add_model_specific_args(parser)+        )