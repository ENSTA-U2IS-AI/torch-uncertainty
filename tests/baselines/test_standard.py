import pytest
import torch
from torch import nn

from torch_uncertainty.baselines.classification import (
    ResNetBaseline,
    VGGBaseline,
    WideResNetBaseline,
)
from torch_uncertainty.baselines.regression import MLPBaseline
from torch_uncertainty.baselines.segmentation import (
    DeepLabBaseline,
    SegFormerBaseline,
)


class TestStandardBaseline:
    """Testing the ResNetBaseline baseline class."""

    def test_standard(self) -> None:
        net = ResNetBaseline(
            num_classes=10,
            in_channels=3,
            loss=nn.CrossEntropyLoss(),
            version="std",
            arch=18,
            style="cifar",
            groups=1,
        )
        _ = net(torch.rand(1, 3, 32, 32))

    def test_errors(self) -> None:
        with pytest.raises(ValueError):
            ResNetBaseline(
                num_classes=10,
                in_channels=3,
                loss=nn.CrossEntropyLoss(),
                version="test",
                arch=18,
                style="cifar",
                groups=1,
            )


class TestStandardWideBaseline:
    """Testing the WideResNetBaseline baseline class."""

    def test_standard(self) -> None:
        net = WideResNetBaseline(
            num_classes=10,
            in_channels=3,
            loss=nn.CrossEntropyLoss(),
            version="std",
            style="cifar",
            groups=1,
        )
        _ = net(torch.rand(1, 3, 32, 32))

    def test_errors(self) -> None:
        with pytest.raises(ValueError):
            WideResNetBaseline(
                num_classes=10,
                in_channels=3,
                loss=nn.CrossEntropyLoss(),
                version="test",
                style="cifar",
                groups=1,
            )


class TestStandardVGGBaseline:
    """Testing the VGGBaseline baseline class."""

    def test_standard(self) -> None:
        net = VGGBaseline(
            num_classes=10,
            in_channels=3,
            loss=nn.CrossEntropyLoss(),
            version="std",
            arch=11,
            groups=1,
        )
        _ = net(torch.rand(1, 3, 32, 32))

    def test_errors(self) -> None:
        with pytest.raises(ValueError):
            VGGBaseline(
                num_classes=10,
                in_channels=3,
                loss=nn.CrossEntropyLoss(),
                version="test",
                arch=11,
                groups=1,
            )


class TestStandardMLPBaseline:
    """Testing the MLP baseline class."""

    def test_standard(self) -> None:
        net = MLPBaseline(
            in_features=3,
            output_dim=10,
            loss=nn.MSELoss(),
            version="std",
            hidden_dims=[1],
        )
        _ = net(torch.rand(1, 3))
        for dist_family in ["normal", "laplace", "nig"]:
            MLPBaseline(
                in_features=3,
                output_dim=10,
                loss=nn.MSELoss(),
                version="std",
                hidden_dims=[1],
                dist_family=dist_family,
            )

    def test_errors(self) -> None:
        with pytest.raises(ValueError):
            MLPBaseline(
                in_features=3,
                output_dim=10,
                loss=nn.MSELoss(),
                version="test",
                hidden_dims=[1],
            )


class TestStandardSegFormerBaseline:
    """Testing the SegFormer baseline class."""

    def test_standard(self) -> None:
        net = SegFormerBaseline(
            num_classes=10,
            loss=nn.CrossEntropyLoss(),
            version="std",
            arch=0,
        )
        _ = net(torch.rand(1, 3, 32, 32))

    def test_errors(self) -> None:
        with pytest.raises(ValueError):
            SegFormerBaseline(
                num_classes=10,
                loss=nn.CrossEntropyLoss(),
                version="test",
                arch=0,
            )


class TestStandardDeepLabBaseline:
    """Testing the DeepLab baseline class."""

    def test_standard(self) -> None:
        net = DeepLabBaseline(
            num_classes=10,
            loss=nn.CrossEntropyLoss(),
            version="std",
            style="v3",
            output_stride=16,
            arch=50,
            separable=True,
        ).eval()
<<<<<<< HEAD
        _ = net(torch.rand(1, 3, 32, 32))

    def test_errors(self) -> None:
        with pytest.raises(ValueError):
            DeepLabBaseline(
                num_classes=10,
                loss=nn.CrossEntropyLoss(),
                version="test",
                style="v3",
                output_stride=16,
                arch=50,
                separable=True,
            )
=======
        _ = net(torch.rand(1, 3, 32, 32))
>>>>>>> 92a27745
<|MERGE_RESOLUTION|>--- conflicted
+++ resolved
@@ -162,20 +162,4 @@
             arch=50,
             separable=True,
         ).eval()
-<<<<<<< HEAD
-        _ = net(torch.rand(1, 3, 32, 32))
-
-    def test_errors(self) -> None:
-        with pytest.raises(ValueError):
-            DeepLabBaseline(
-                num_classes=10,
-                loss=nn.CrossEntropyLoss(),
-                version="test",
-                style="v3",
-                output_stride=16,
-                arch=50,
-                separable=True,
-            )
-=======
-        _ = net(torch.rand(1, 3, 32, 32))
->>>>>>> 92a27745
+        _ = net(torch.rand(1, 3, 32, 32))