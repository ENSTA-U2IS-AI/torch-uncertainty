<div align="center">

![TorchUncertaintyLogo](https://github.com/ENSTA-U2IS-AI/torch-uncertainty/blob/main/docs/source/_static/images/torch_uncertainty.png)

[![pypi](https://img.shields.io/pypi/v/torch_uncertainty.svg)](https://pypi.python.org/pypi/torch_uncertainty)
[![tests](https://github.com/ENSTA-U2IS-AI/torch-uncertainty/actions/workflows/run-tests.yml/badge.svg?branch=main&event=push)](https://github.com/ENSTA-U2IS-AI/torch-uncertainty/actions/workflows/run-tests.yml)
[![Docs](https://github.com/ENSTA-U2IS-AI/torch-uncertainty/actions/workflows/build-docs.yml/badge.svg)](https://torch-uncertainty.github.io/)
[![PRWelcome](https://img.shields.io/badge/PRs-welcome-brightgreen.svg)](https://github.com/ENSTA-U2IS-AI/torch-uncertainty/pulls)
[![Ruff](https://img.shields.io/endpoint?url=https://raw.githubusercontent.com/astral-sh/ruff/main/assets/badge/v2.json)](https://github.com/astral-sh/ruff)
[![Code Coverage](https://codecov.io/github/ENSTA-U2IS-AI/torch-uncertainty/coverage.svg?branch=master)](https://codecov.io/gh/ENSTA-U2IS-AI/torch-uncertainty)
[![Downloads](https://static.pepy.tech/badge/torch-uncertainty)](https://pepy.tech/project/torch-uncertainty)
[![Discord Badge](https://dcbadge.vercel.app/api/server/HMCawt5MJu?compact=true&style=flat)](https://discord.gg/HMCawt5MJu)
</div>

_TorchUncertainty_ is a package designed to help you leverage [uncertainty quantification techniques](https://github.com/ENSTA-U2IS-AI/awesome-uncertainty-deeplearning) and make your deep neural networks more reliable. It aims at being collaborative and including as many methods as possible, so reach out to add yours!

:construction: _TorchUncertainty_ is in early development :construction: - expect changes, but reach out and contribute if you are interested in the project! **Please raise an issue if you have any bugs or difficulties and join the [discord server](https://discord.gg/HMCawt5MJu).**

:books: Our webpage and documentation is available here: [torch-uncertainty.github.io](https://torch-uncertainty.github.io). :books:

TorchUncertainty contains the *official implementations* of multiple papers from *major machine-learning and computer vision conferences* and was/will be featured in tutorials at **[WACV](https://wacv2024.thecvf.com/) 2024**, **[HAICON](https://haicon24.de/) 2024** and **[ECCV](https://eccv.ecva.net/) 2024**.

---

This package provides a multi-level API, including:

- easy-to-use :zap: lightning **uncertainty-aware** training & evaluation routines for **4 tasks**: classification, probabilistic and pointwise regression, and segmentation.
- ready-to-train baselines on research datasets, such as ImageNet and CIFAR
- **layers**, **models**, **metrics**, & **losses** available for use in your networks
- scikit-learn style post-processing methods such as Temperature Scaling.
- transformations, including corruptions resulting in additional "corrupted datasets" available on [HuggingFace](https://huggingface.co/torch-uncertainty)

Have a look at the [Reference page](https://torch-uncertainty.github.io/references.html) or the [API reference](https://torch-uncertainty.github.io/api.html) for a more exhaustive list of the implemented methods, datasets, metrics, etc.

## :gear: Installation

TorchUncertainty requires Python 3.10 or greater. Install the desired PyTorch version in your environment.
Then, install the package from PyPI:

```sh
pip install torch-uncertainty
```

The installation procedure for contributors is different: have a look at the [contribution page](https://torch-uncertainty.github.io/contributing.html).

### :whale: Docker image for contributors

For contributors who want to run experiments on cloud GPU instances, we provide a pre-built Docker image that includes all necessary dependencies and configurations and the Dockerfile for building your custom Docker images. 
This allows you to quickly launch an experiment-ready container with minimal setup. Please refer to [DOCKER.md](docker/DOCKER.md) for further details.

## :racehorse: Quickstart

We make a quickstart available at [torch-uncertainty.github.io/quickstart](https://torch-uncertainty.github.io/quickstart.html).

## :books: Implemented methods

TorchUncertainty currently supports **classification**, **probabilistic** and pointwise **regression**, **segmentation** and **pixelwise regression** (such as monocular depth estimation).

We also provide the following methods:

### Baselines

To date, the following deep learning baselines have been implemented. **Click** :inbox_tray: **on the methods for tutorials**:

- [Deep Ensembles](https://torch-uncertainty.github.io/auto_tutorials/tutorial_from_de_to_pe.html), BatchEnsemble, Masksembles, & MIMO
- [MC-Dropout](https://torch-uncertainty.github.io/auto_tutorials/tutorial_mc_dropout.html)
- [Packed-Ensembles](https://torch-uncertainty.github.io/auto_tutorials/tutorial_from_de_to_pe.html) (see [Blog post](https://medium.com/@adrien.lafage/make-your-neural-networks-more-reliable-with-packed-ensembles-7ad0b737a873))
- [Variational Bayesian Neural Networks](https://torch-uncertainty.github.io/auto_tutorials/tutorial_bayesian.html)
- Checkpoint Ensembles & Snapshot Ensembles
- Stochastic Weight Averaging & Stochastic Weight Averaging Gaussian
- Regression with Beta Gaussian NLL Loss
- [Deep Evidential Classification](https://torch-uncertainty.github.io/auto_tutorials/tutorial_evidential_classification.html) & [Regression](https://torch-uncertainty.github.io/auto_tutorials/tutorial_der_cubic.html)

### Augmentation methods

The following data augmentation methods have been implemented:

- Mixup, MixupIO, RegMixup, WarpingMixup
- Modernized corruptions to evaluate model performance under distribution shift

### Post-processing methods

To date, the following post-processing methods have been implemented:

- [Temperature](https://torch-uncertainty.github.io/auto_tutorials/tutorial_scaler.html), Vector, & Matrix scaling
- [Monte Carlo Batch Normalization](https://torch-uncertainty.github.io/auto_tutorials/tutorial_mc_batch_norm.html)
- Laplace approximation through the [Laplace library](https://github.com/aleximmer/Laplace)

### Official Implementations

It includes the official codes of the following papers:

- _Packed-Ensembles for Efficient Uncertainty Estimation_ - [ICLR 2023](https://arxiv.org/abs/2210.09184) - [Tutorial](https://torch-uncertainty.github.io/auto_tutorials/tutorial_pe_cifar10.html)
- _LP-BNN: Encoding the latent posterior of Bayesian Neural Networks for uncertainty quantification_ - [IEEE TPAMI 2023](https://arxiv.org/abs/2012.02818)
- _MUAD: Multiple Uncertainties for Autonomous Driving, a benchmark for multiple uncertainty types and tasks_ - [BMVC 2022](https://arxiv.org/abs/2203.01437)

## Tutorials

Check out our tutorials at [torch-uncertainty.github.io/auto_tutorials](https://torch-uncertainty.github.io/auto_tutorials/index.html).

## :telescope: Projects using TorchUncertainty

The following projects use TorchUncertainty:

<<<<<<< HEAD
- *Towards Understanding Why Label Smoothing Degrades Selective Classification and How to Fix It* - [ICLR 2025](https://arxiv.org/abs/2403.14715)
- *A Symmetry-Aware Exploration of Bayesian Neural Network Posteriors* - [ICLR 2024](https://arxiv.org/abs/2310.08287)
=======
- _Towards Understanding Why Label Smoothing Degrades Selective Classification and How to Fix It_ - [ICLR 2025](https://arxiv.org/abs/2403.14715)
- _A Symmetry-Aware Exploration of Bayesian Neural Network Posteriors_ - [ICLR 2024](https://arxiv.org/abs/2310.08287)
>>>>>>> 1871311b

**If you are using TorchUncertainty in your project, please let us know, and we will add your project to this list!**<|MERGE_RESOLUTION|>--- conflicted
+++ resolved
@@ -102,12 +102,7 @@
 
 The following projects use TorchUncertainty:
 
-<<<<<<< HEAD
-- *Towards Understanding Why Label Smoothing Degrades Selective Classification and How to Fix It* - [ICLR 2025](https://arxiv.org/abs/2403.14715)
-- *A Symmetry-Aware Exploration of Bayesian Neural Network Posteriors* - [ICLR 2024](https://arxiv.org/abs/2310.08287)
-=======
 - _Towards Understanding Why Label Smoothing Degrades Selective Classification and How to Fix It_ - [ICLR 2025](https://arxiv.org/abs/2403.14715)
 - _A Symmetry-Aware Exploration of Bayesian Neural Network Posteriors_ - [ICLR 2024](https://arxiv.org/abs/2310.08287)
->>>>>>> 1871311b
 
 **If you are using TorchUncertainty in your project, please let us know, and we will add your project to this list!**