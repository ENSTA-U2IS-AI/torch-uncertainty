# lightning.pytorch==2.1.3
seed_everything: false
eval_after_fit: true
trainer:
  accelerator: gpu
  devices: 1
  precision: 16-mixed
  max_epochs: 200
  logger:
    class_path: lightning.pytorch.loggers.TensorBoardLogger
    init_args:
      save_dir: logs/resnet18
      name: standard
      default_hp_metric: false
  callbacks:
    - class_path: torch_uncertainty.callbacks.TUClsCheckpoint
    - class_path: lightning.pytorch.callbacks.LearningRateMonitor
      init_args:
        logging_interval: step
    - class_path: lightning.pytorch.callbacks.EarlyStopping
      init_args:
        monitor: val/cls/Acc
        patience: 1000
        check_finite: true
model:
  num_classes: 100
  in_channels: 3
  loss: CrossEntropyLoss
  version: std
  arch: 18
  style: cifar
data:
  root: ./data
  batch_size: 128
optimizer:
  lr: 0.1
  momentum: 0.9
  weight_decay: 1e-4
  nesterov: true
lr_scheduler:
  milestones:
<<<<<<< HEAD
  - 60
  - 120
  - 160
=======
    - 25
    - 50
>>>>>>> 2b729953
  gamma: 0.2<|MERGE_RESOLUTION|>--- conflicted
+++ resolved
@@ -39,12 +39,7 @@
   nesterov: true
 lr_scheduler:
   milestones:
-<<<<<<< HEAD
-  - 60
-  - 120
-  - 160
-=======
-    - 25
-    - 50
->>>>>>> 2b729953
+    - 60
+    - 120
+    - 160
   gamma: 0.2